// Copyright 2011 The Go Authors. All rights reserved.
// Use of this source code is governed by a BSD-style
// license that can be found in the LICENSE file.

// This file implements a typechecker test harness. The packages specified
// in tests are typechecked. Error messages reported by the typechecker are
// compared against the error messages expected in the test files.
//
// Expected errors are indicated in the test files by putting a comment
// of the form /* ERROR "rx" */ immediately following an offending token.
// The harness will verify that an error matching the regular expression
// rx is reported at that source position. Consecutive comments may be
// used to indicate multiple errors for the same token position.
//
// For instance, the following test file indicates that a "not declared"
// error should be reported for the undeclared variable x:
//
//	package p
//	func f() {
//		_ = x /* ERROR "not declared" */ + 1
//	}

// TODO(gri) Also collect strict mode errors of the form /* STRICT ... */
//           and test against strict mode.

package types_test

import (
	"flag"
	"fmt"
	"go/ast"
	"go/importer"
	"go/internal/typeparams"
	"go/parser"
	"go/scanner"
	"go/token"
	"internal/testenv"
	"os"
	"path/filepath"
	"regexp"
	"strings"
	"testing"

	. "go/types"
)

var (
	haltOnError  = flag.Bool("halt", false, "halt on error")
	verifyErrors = flag.Bool("verify", false, "verify errors (rather than list them) in TestManual")
	goVersion    = flag.String("lang", "", "Go language version (e.g. \"go1.12\") for TestManual")
)

var fset = token.NewFileSet()

// Positioned errors are of the form filename:line:column: message .
var posMsgRx = regexp.MustCompile(`^(.*:[0-9]+:[0-9]+): *(.*)`)

// splitError splits an error's error message into a position string
// and the actual error message. If there's no position information,
// pos is the empty string, and msg is the entire error message.
//
func splitError(err error) (pos, msg string) {
	msg = err.Error()
	if m := posMsgRx.FindStringSubmatch(msg); len(m) == 3 {
		pos = m[1]
		msg = m[2]
	}
	return
}

func parseFiles(t *testing.T, filenames []string, srcs [][]byte, mode parser.Mode) ([]*ast.File, []error) {
	var files []*ast.File
	var errlist []error
	for i, filename := range filenames {
		file, err := parser.ParseFile(fset, filename, srcs[i], mode)
		if file == nil {
			t.Fatalf("%s: %s", filename, err)
		}
		files = append(files, file)
		if err != nil {
			if list, _ := err.(scanner.ErrorList); len(list) > 0 {
				for _, err := range list {
					errlist = append(errlist, err)
				}
			} else {
				errlist = append(errlist, err)
			}
		}
	}
	return files, errlist
}

// ERROR comments must start with text `ERROR "rx"` or `ERROR rx` where
// rx is a regular expression that matches the expected error message.
// Space around "rx" or rx is ignored. Use the form `ERROR HERE "rx"`
// for error messages that are located immediately after rather than
// at a token's position.
//
var errRx = regexp.MustCompile(`^ *ERROR *(HERE)? *"?([^"]*)"?`)

// errMap collects the regular expressions of ERROR comments found
// in files and returns them as a map of error positions to error messages.
//
// srcs must be a slice of the same length as files, containing the original
// source for the parsed AST.
func errMap(t *testing.T, files []*ast.File, srcs [][]byte) map[string][]string {
	// map of position strings to lists of error message patterns
	errmap := make(map[string][]string)

	for i, file := range files {
		tok := fset.File(file.Package)
		src := srcs[i]
		var s scanner.Scanner
		s.Init(tok, src, nil, scanner.ScanComments)
		var prev token.Pos // position of last non-comment, non-semicolon token
		var here token.Pos // position immediately after the token at position prev

	scanFile:
		for {
			pos, tok, lit := s.Scan()
			switch tok {
			case token.EOF:
				break scanFile
			case token.COMMENT:
				if lit[1] == '*' {
					lit = lit[:len(lit)-2] // strip trailing */
				}
				if s := errRx.FindStringSubmatch(lit[2:]); len(s) == 3 {
					pos := prev
					if s[1] == "HERE" {
						pos = here
					}
					p := fset.Position(pos).String()
					errmap[p] = append(errmap[p], strings.TrimSpace(s[2]))
				}
			case token.SEMICOLON:
				// ignore automatically inserted semicolon
				if lit == "\n" {
					continue scanFile
				}
				fallthrough
			default:
				prev = pos
				var l int // token length
				if tok.IsLiteral() {
					l = len(lit)
				} else {
					l = len(tok.String())
				}
				here = prev + token.Pos(l)
			}
		}
	}

	return errmap
}

func eliminate(t *testing.T, errmap map[string][]string, errlist []error) {
	for _, err := range errlist {
		pos, gotMsg := splitError(err)
		list := errmap[pos]
		index := -1 // list index of matching message, if any
		// we expect one of the messages in list to match the error at pos
		for i, wantRx := range list {
			rx, err := regexp.Compile(wantRx)
			if err != nil {
				t.Errorf("%s: %v", pos, err)
				continue
			}
			if rx.MatchString(gotMsg) {
				index = i
				break
			}
		}
		if index >= 0 {
			// eliminate from list
			if n := len(list) - 1; n > 0 {
				// not the last entry - swap in last element and shorten list by 1
				list[index] = list[n]
				errmap[pos] = list[:n]
			} else {
				// last entry - remove list from map
				delete(errmap, pos)
			}
		} else {
			t.Errorf("%s: no error expected: %q", pos, gotMsg)
		}
	}
}

// goVersionRx matches a Go version string using '_', e.g. "go1_12".
var goVersionRx = regexp.MustCompile(`^go[1-9][0-9]*_(0|[1-9][0-9]*)$`)

// asGoVersion returns a regular Go language version string
// if s is a Go version string using '_' rather than '.' to
// separate the major and minor version numbers (e.g. "go1_12").
// Otherwise it returns the empty string.
func asGoVersion(s string) string {
	if goVersionRx.MatchString(s) {
		return strings.Replace(s, "_", ".", 1)
	}
	return ""
}

<<<<<<< HEAD
func testFiles(t *testing.T, sizes Sizes, filenames []string, srcs [][]byte, manual bool) {
=======
func checkFiles(t *testing.T, sizes Sizes, goVersion string, filenames []string, srcs [][]byte, manual bool, imp Importer) {
>>>>>>> 37f9a8f6
	if len(filenames) == 0 {
		t.Fatal("no source files")
	}

	if strings.HasSuffix(filenames[0], ".go2") && !typeparams.Enabled {
		t.Skip("type params are not enabled")
	}
	if strings.HasSuffix(filenames[0], ".go1") && typeparams.Enabled {
		t.Skip("type params are enabled")
	}

	mode := parser.AllErrors
	if !strings.HasSuffix(filenames[0], ".go2") {
		mode |= typeparams.DisallowParsing
	}

	// parse files and collect parser errors
	files, errlist := parseFiles(t, filenames, srcs, mode)

	pkgName := "<no package>"
	if len(files) > 0 {
		pkgName = files[0].Name.Name
	}

	// if no Go version is given, consider the package name
	goVersion := *goVersion
	if goVersion == "" {
		goVersion = asGoVersion(pkgName)
	}

	listErrors := manual && !*verifyErrors
	if listErrors && len(errlist) > 0 {
		t.Errorf("--- %s:", pkgName)
		for _, err := range errlist {
			t.Error(err)
		}
	}

	// typecheck and collect typechecker errors
	var conf Config
	conf.Sizes = sizes
	SetGoVersion(&conf, goVersion)

	// special case for importC.src
	if len(filenames) == 1 {
		if strings.HasSuffix(filenames[0], "importC.src") {
			conf.FakeImportC = true
		}
	}

	conf.Importer = imp
	if imp == nil {
		conf.Importer = importer.Default()
	}
	conf.Error = func(err error) {
		if *haltOnError {
			defer panic(err)
		}
		if listErrors {
			t.Error(err)
			return
		}
		// Ignore secondary error messages starting with "\t";
		// they are clarifying messages for a primary error.
		if !strings.Contains(err.Error(), ": \t") {
			errlist = append(errlist, err)
		}
	}
	conf.Check(pkgName, fset, files, nil)

	if listErrors {
		return
	}

	for _, err := range errlist {
		err, ok := err.(Error)
		if !ok {
			continue
		}
		code := readCode(err)
		if code == 0 {
			t.Errorf("missing error code: %v", err)
		}
	}

	// match and eliminate errors;
	// we are expecting the following errors
	errmap := errMap(t, files, srcs)
	eliminate(t, errmap, errlist)

	// there should be no expected errors left
	if len(errmap) > 0 {
		t.Errorf("--- %s: %d source positions with expected (but not reported) errors:", pkgName, len(errmap))
		for pos, list := range errmap {
			for _, rx := range list {
				t.Errorf("%s: %q", pos, rx)
			}
		}
	}
}

// TestManual is for manual testing of a package - either provided
// as a list of filenames belonging to the package, or a directory
// name containing the package files - after the test arguments
// (and a separating "--"). For instance, to test the package made
// of the files foo.go and bar.go, use:
//
// 	go test -run Manual -- foo.go bar.go
//
// If no source arguments are provided, the file testdata/manual.go2
// is used instead.
// Provide the -verify flag to verify errors against ERROR comments
// in the input files rather than having a list of errors reported.
// The accepted Go language version can be controlled with the -lang
// flag.
func TestManual(t *testing.T) {
	testenv.MustHaveGoBuild(t)

	filenames := flag.Args()
	if len(filenames) == 0 {
		filenames = []string{filepath.FromSlash("testdata/manual.go2")}
	}

	info, err := os.Stat(filenames[0])
	if err != nil {
		t.Fatalf("TestManual: %v", err)
	}

	DefPredeclaredTestFuncs()
	if info.IsDir() {
		if len(filenames) > 1 {
			t.Fatal("TestManual: must have only one directory argument")
		}
		testDir(t, filenames[0], true)
	} else {
		testPkg(t, filenames, true)
	}
}

func TestLongConstants(t *testing.T) {
	format := "package longconst\n\nconst _ = %s\nconst _ = %s // ERROR excessively long constant"
	src := fmt.Sprintf(format, strings.Repeat("1", 9999), strings.Repeat("1", 10001))
<<<<<<< HEAD
	testFiles(t, nil, []string{"longconst.go"}, [][]byte{[]byte(src)}, false)
=======
	checkFiles(t, nil, "", []string{"longconst.go"}, [][]byte{[]byte(src)}, false, nil)
>>>>>>> 37f9a8f6
}

// TestIndexRepresentability tests that constant index operands must
// be representable as int even if they already have a type that can
// represent larger values.
func TestIndexRepresentability(t *testing.T) {
	const src = "package index\n\nvar s []byte\nvar _ = s[int64 /* ERROR \"int64\\(1\\) << 40 \\(.*\\) overflows int\" */ (1) << 40]"
<<<<<<< HEAD
	testFiles(t, &StdSizes{4, 4}, []string{"index.go"}, [][]byte{[]byte(src)}, false)
=======
	checkFiles(t, &StdSizes{4, 4}, "", []string{"index.go"}, [][]byte{[]byte(src)}, false, nil)
>>>>>>> 37f9a8f6
}

func TestIssue46453(t *testing.T) {
	if typeparams.Enabled {
		t.Skip("type params are enabled")
	}
	const src = "package p\ntype _ comparable // ERROR \"undeclared name: comparable\""
<<<<<<< HEAD
	testFiles(t, nil, []string{"issue46453.go"}, [][]byte{[]byte(src)}, false)
=======
	checkFiles(t, nil, "", []string{"issue46453.go"}, [][]byte{[]byte(src)}, false, nil)
>>>>>>> 37f9a8f6
}

func TestCheck(t *testing.T)     { DefPredeclaredTestFuncs(); testDirFiles(t, "testdata/check", false) }
func TestExamples(t *testing.T)  { testDirFiles(t, "testdata/examples", false) }
func TestFixedbugs(t *testing.T) { testDirFiles(t, "testdata/fixedbugs", false) }

func testDirFiles(t *testing.T, dir string, manual bool) {
	testenv.MustHaveGoBuild(t)
	dir = filepath.FromSlash(dir)

	fis, err := os.ReadDir(dir)
	if err != nil {
		t.Error(err)
		return
	}

	for _, fi := range fis {
		path := filepath.Join(dir, fi.Name())

		// If fi is a directory, its files make up a single package.
		if fi.IsDir() {
			testDir(t, path, manual)
		} else {
			t.Run(filepath.Base(path), func(t *testing.T) {
				testPkg(t, []string{path}, manual)
			})
		}
	}
}

func testDir(t *testing.T, dir string, manual bool) {
	testenv.MustHaveGoBuild(t)

	fis, err := os.ReadDir(dir)
	if err != nil {
		t.Error(err)
		return
	}

	var filenames []string
	for _, fi := range fis {
		filenames = append(filenames, filepath.Join(dir, fi.Name()))
	}

	t.Run(filepath.Base(dir), func(t *testing.T) {
		testPkg(t, filenames, manual)
	})
}

// TODO(rFindley) reconcile the different test setup in go/types with types2.
func testPkg(t *testing.T, filenames []string, manual bool) {
	srcs := make([][]byte, len(filenames))
	for i, filename := range filenames {
		src, err := os.ReadFile(filename)
		if err != nil {
			t.Fatalf("could not read %s: %v", filename, err)
		}
		srcs[i] = src
	}
<<<<<<< HEAD
	testFiles(t, nil, filenames, srcs, manual)
=======
	checkFiles(t, nil, goVersion, filenames, srcs, manual, nil)
>>>>>>> 37f9a8f6
}<|MERGE_RESOLUTION|>--- conflicted
+++ resolved
@@ -202,11 +202,7 @@
 	return ""
 }
 
-<<<<<<< HEAD
-func testFiles(t *testing.T, sizes Sizes, filenames []string, srcs [][]byte, manual bool) {
-=======
-func checkFiles(t *testing.T, sizes Sizes, goVersion string, filenames []string, srcs [][]byte, manual bool, imp Importer) {
->>>>>>> 37f9a8f6
+func testFiles(t *testing.T, sizes Sizes, filenames []string, srcs [][]byte, manual bool, imp Importer) {
 	if len(filenames) == 0 {
 		t.Fatal("no source files")
 	}
@@ -349,11 +345,7 @@
 func TestLongConstants(t *testing.T) {
 	format := "package longconst\n\nconst _ = %s\nconst _ = %s // ERROR excessively long constant"
 	src := fmt.Sprintf(format, strings.Repeat("1", 9999), strings.Repeat("1", 10001))
-<<<<<<< HEAD
-	testFiles(t, nil, []string{"longconst.go"}, [][]byte{[]byte(src)}, false)
-=======
-	checkFiles(t, nil, "", []string{"longconst.go"}, [][]byte{[]byte(src)}, false, nil)
->>>>>>> 37f9a8f6
+	testFiles(t, nil, []string{"longconst.go"}, [][]byte{[]byte(src)}, false, nil)
 }
 
 // TestIndexRepresentability tests that constant index operands must
@@ -361,11 +353,7 @@
 // represent larger values.
 func TestIndexRepresentability(t *testing.T) {
 	const src = "package index\n\nvar s []byte\nvar _ = s[int64 /* ERROR \"int64\\(1\\) << 40 \\(.*\\) overflows int\" */ (1) << 40]"
-<<<<<<< HEAD
-	testFiles(t, &StdSizes{4, 4}, []string{"index.go"}, [][]byte{[]byte(src)}, false)
-=======
-	checkFiles(t, &StdSizes{4, 4}, "", []string{"index.go"}, [][]byte{[]byte(src)}, false, nil)
->>>>>>> 37f9a8f6
+	testFiles(t, &StdSizes{4, 4}, []string{"index.go"}, [][]byte{[]byte(src)}, false, nil)
 }
 
 func TestIssue46453(t *testing.T) {
@@ -373,11 +361,7 @@
 		t.Skip("type params are enabled")
 	}
 	const src = "package p\ntype _ comparable // ERROR \"undeclared name: comparable\""
-<<<<<<< HEAD
-	testFiles(t, nil, []string{"issue46453.go"}, [][]byte{[]byte(src)}, false)
-=======
-	checkFiles(t, nil, "", []string{"issue46453.go"}, [][]byte{[]byte(src)}, false, nil)
->>>>>>> 37f9a8f6
+	testFiles(t, nil, []string{"issue46453.go"}, [][]byte{[]byte(src)}, false, nil)
 }
 
 func TestCheck(t *testing.T)     { DefPredeclaredTestFuncs(); testDirFiles(t, "testdata/check", false) }
@@ -437,9 +421,5 @@
 		}
 		srcs[i] = src
 	}
-<<<<<<< HEAD
-	testFiles(t, nil, filenames, srcs, manual)
-=======
-	checkFiles(t, nil, goVersion, filenames, srcs, manual, nil)
->>>>>>> 37f9a8f6
+	testFiles(t, nil, filenames, srcs, manual, nil)
 }