--- conflicted
+++ resolved
@@ -307,13 +307,6 @@
 		preferenceOrder = cipherSuitesPreferenceOrderNoAES
 	}
 
-<<<<<<< HEAD
-		// If we don't have hardware support for AES-GCM, prefer other AEAD
-		// ciphers even if the client prioritized AES-GCM.
-		// If BoringCrypto is enabled, always prioritize AES-GCM.
-		if !hasAESGCMHardwareSupport && !boringEnabled {
-			preferenceList = deprioritizeAES(preferenceList)
-=======
 	configCipherSuites := c.config.cipherSuites()
 	preferenceList := make([]uint16, 0, len(configCipherSuites))
 	for _, suiteID := range preferenceOrder {
@@ -322,7 +315,6 @@
 				preferenceList = append(preferenceList, id)
 				break
 			}
->>>>>>> 9d0819b2
 		}
 	}
 
