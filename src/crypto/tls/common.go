--- conflicted
+++ resolved
@@ -203,21 +203,12 @@
 	ECDSAWithSHA1,
 }
 
-<<<<<<< HEAD
-var supportedSignatureAlgorithmsDC = []SignatureScheme{
-	PSSWithSHA256,
-	ECDSAWithP256AndSHA256,
-	Ed25519,
-	PSSWithSHA384,
-	PSSWithSHA512,
-=======
 // supportedSignatureAlgorithmsDC contains the signature and hash algorithms that
 // the code advertises as supported in a TLS 1.3 ClientHello and in a TLS 1.3
 // CertificateRequest. This excludes 'rsa_pss_rsae_' algorithms.
 var supportedSignatureAlgorithmsDC = []SignatureScheme{
 	ECDSAWithP256AndSHA256,
 	Ed25519,
->>>>>>> fd40f072
 	PKCS1WithSHA256,
 	PKCS1WithSHA384,
 	PKCS1WithSHA512,
@@ -225,10 +216,7 @@
 	ECDSAWithP521AndSHA512,
 	PKCS1WithSHA1,
 	ECDSAWithSHA1,
-<<<<<<< HEAD
 	KEMTLSwithSIKEp434,
-=======
->>>>>>> fd40f072
 }
 
 // helloRetryRequestRandom is set as the Random value of a ServerHello
@@ -465,11 +453,7 @@
 	SignatureSchemes []SignatureScheme
 
 	// SignatureSchemesDC lists the signature and hash schemes that the client
-<<<<<<< HEAD
-	// is willing to verify for delegated credentials
-=======
 	// is willing to verify when using delegated credentials.
->>>>>>> fd40f072
 	SignatureSchemesDC []SignatureScheme
 
 	// SupportedProtos lists the application protocols supported by the client.
