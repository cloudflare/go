--- conflicted
+++ resolved
@@ -40,7 +40,7 @@
 // processDelegatedCredentialFromServer unmarshals the DelegatedCredential
 // offered by the server (if present) and validates it using the peer
 // certificate.
-func (hs *clientHandshakeStateTLS13) processDelegatedCredentialFromServer(dc []byte, certVerifyMsg *certificateVerifyMsg) error {
+func (hs *clientHandshakeStateTLS13) processDelegatedCredentialFromServer(dc []byte) error {
 	c := hs.c
 
 	var dCred *DelegatedCredential
@@ -65,7 +65,7 @@
 	}
 
 	if dCred != nil && !c.config.InsecureSkipVerify {
-		if !dCred.Validate(c.peerCertificates[0], "server", c.config.time(), certVerifyMsg) {
+		if !dCred.Validate(c.peerCertificates[0], "server", c.config.time()) {
 			c.sendAlert(alertIllegalParameter)
 			return errors.New("tls: invalid delegated credential")
 		}
@@ -531,8 +531,6 @@
 		return err
 	}
 
-<<<<<<< HEAD
-	// TODO: it will be good to check here if the bool is present on certMsg
 	if err := hs.processDelegatedCredentialFromServer(certMsg.certificate.DelegatedCredential); err != nil {
 		return err
 	}
@@ -546,9 +544,6 @@
 	c := hs.c
 	// receive certificateverify from server
 	msg, err := c.readHandshake()
-=======
-	msg, err = c.readHandshake()
->>>>>>> fd40f072
 	if err != nil {
 		return err
 	}
@@ -557,6 +552,22 @@
 	if !ok {
 		c.sendAlert(alertUnexpectedMessage)
 		return unexpectedMessageError(certVerify, msg)
+	}
+
+	sigType, sigHash, err := typeAndHashFromSignatureScheme(certVerify.signatureAlgorithm)
+	if err != nil {
+		return c.sendAlert(alertInternalError)
+	}
+	if sigType == signaturePKCS1v15 || sigHash == crypto.SHA1 {
+		c.sendAlert(alertIllegalParameter)
+		return errors.New("tls: certificate used with invalid signature algorithm")
+	}
+
+	if c.verifiedDC != nil {
+		dc := c.verifiedDC
+		if !isValidInCertVerify(dc.Cred.expCertVerfAlgo, certVerify.signatureAlgorithm) {
+			return errors.New("tls: CertificateVerify not valid for DC")
+		}
 	}
 
 	pk := c.peerCertificates[0].PublicKey
@@ -572,29 +583,6 @@
 		return errors.New("tls: certificate used with invalid signature algorithm")
 	}
 
-	sigType, sigHash, err := typeAndHashFromSignatureScheme(certVerify.signatureAlgorithm)
-	if err != nil {
-		return c.sendAlert(alertInternalError)
-	}
-	if sigType == signaturePKCS1v15 || sigHash == crypto.SHA1 {
-		c.sendAlert(alertIllegalParameter)
-		return errors.New("tls: certificate used with invalid signature algorithm")
-	}
-
-<<<<<<< HEAD
-=======
-	if certMsg.delegatedCredential {
-		if err := hs.processDelegatedCredentialFromServer(certMsg.certificate.DelegatedCredential, certVerify); err != nil {
-			return err
-		}
-	}
-
-	pk := c.peerCertificates[0].PublicKey
-	if c.verifiedDC != nil {
-		pk = c.verifiedDC.Cred.PublicKey
-	}
-
->>>>>>> fd40f072
 	signed := signedMessage(sigHash, serverSignatureContext, hs.transcript)
 	if err := verifyHandshakeSignature(sigType, pk,
 		sigHash, signed, certVerify.signature); err != nil {
