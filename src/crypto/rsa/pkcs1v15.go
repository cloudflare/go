--- conflicted
+++ resolved
@@ -14,13 +14,9 @@
 	"crypto/internal/randutil"
 )
 
-<<<<<<< HEAD
 import "crypto/internal/boring"
 
-// This file implements encryption and decryption using PKCS#1 v1.5 padding.
-=======
 // This file implements encryption and decryption using PKCS #1 v1.5 padding.
->>>>>>> 4b09c8ad
 
 // PKCS1v15DecrypterOpts is for passing options to PKCS #1 v1.5 decryption using
 // the crypto.Decrypter interface.
