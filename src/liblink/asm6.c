// Inferno utils/6l/span.c
// http://code.google.com/p/inferno-os/source/browse/utils/6l/span.c
//
//	Copyright © 1994-1999 Lucent Technologies Inc.  All rights reserved.
//	Portions Copyright © 1995-1997 C H Forsyth (forsyth@terzarima.net)
//	Portions Copyright © 1997-1999 Vita Nuova Limited
//	Portions Copyright © 2000-2007 Vita Nuova Holdings Limited (www.vitanuova.com)
//	Portions Copyright © 2004,2006 Bruce Ellis
//	Portions Copyright © 2005-2007 C H Forsyth (forsyth@terzarima.net)
//	Revisions Copyright © 2000-2007 Lucent Technologies Inc. and others
//	Portions Copyright © 2009 The Go Authors.  All rights reserved.
//
// Permission is hereby granted, free of charge, to any person obtaining a copy
// of this software and associated documentation files (the "Software"), to deal
// in the Software without restriction, including without limitation the rights
// to use, copy, modify, merge, publish, distribute, sublicense, and/or sell
// copies of the Software, and to permit persons to whom the Software is
// furnished to do so, subject to the following conditions:
//
// The above copyright notice and this permission notice shall be included in
// all copies or substantial portions of the Software.
//
// THE SOFTWARE IS PROVIDED "AS IS", WITHOUT WARRANTY OF ANY KIND, EXPRESS OR
// IMPLIED, INCLUDING BUT NOT LIMITED TO THE WARRANTIES OF MERCHANTABILITY,
// FITNESS FOR A PARTICULAR PURPOSE AND NONINFRINGEMENT.  IN NO EVENT SHALL THE
// AUTHORS OR COPYRIGHT HOLDERS BE LIABLE FOR ANY CLAIM, DAMAGES OR OTHER
// LIABILITY, WHETHER IN AN ACTION OF CONTRACT, TORT OR OTHERWISE, ARISING FROM,
// OUT OF OR IN CONNECTION WITH THE SOFTWARE OR THE USE OR OTHER DEALINGS IN
// THE SOFTWARE.

// Instruction layout.

#include <u.h>
#include <libc.h>
#include <bio.h>
#include <link.h>
#include "../cmd/6l/6.out.h"
#include "../runtime/stack.h"

enum
{
	MaxAlign = 32,	// max data alignment
	
	// Loop alignment constants:
	// want to align loop entry to LoopAlign-byte boundary,
	// and willing to insert at most MaxLoopPad bytes of NOP to do so.
	// We define a loop entry as the target of a backward jump.
	//
	// gcc uses MaxLoopPad = 10 for its 'generic x86-64' config,
	// and it aligns all jump targets, not just backward jump targets.
	//
	// As of 6/1/2012, the effect of setting MaxLoopPad = 10 here
	// is very slight but negative, so the alignment is disabled by
	// setting MaxLoopPad = 0. The code is here for reference and
	// for future experiments.
	// 
	LoopAlign = 16,
	MaxLoopPad = 0,

	FuncAlign = 16
};

typedef	struct	Optab	Optab;
typedef	struct	Movtab	Movtab;

struct	Optab
{
	short	as;
	uchar*	ytab;
	uchar	prefix;
	uchar	op[23];
};
struct	Movtab
{
	short	as;
	uchar	ft;
	uchar	tt;
	uchar	code;
	uchar	op[4];
};

enum
{
	Yxxx		= 0,
	Ynone,
	Yi0,
	Yi1,
	Yi8,
	Ys32,
	Yi32,
	Yi64,
	Yiauto,
	Yal,
	Ycl,
	Yax,
	Ycx,
	Yrb,
	Yrl,
	Yrf,
	Yf0,
	Yrx,
	Ymb,
	Yml,
	Ym,
	Ybr,
	Ycol,

	Ycs,	Yss,	Yds,	Yes,	Yfs,	Ygs,
	Ygdtr,	Yidtr,	Yldtr,	Ymsw,	Ytask,
	Ycr0,	Ycr1,	Ycr2,	Ycr3,	Ycr4,	Ycr5,	Ycr6,	Ycr7,	Ycr8,
	Ydr0,	Ydr1,	Ydr2,	Ydr3,	Ydr4,	Ydr5,	Ydr6,	Ydr7,
	Ytr0,	Ytr1,	Ytr2,	Ytr3,	Ytr4,	Ytr5,	Ytr6,	Ytr7,	Yrl32,	Yrl64,
	Ymr, Ymm,
	Yxr, Yxm,
	Ytls,
	Ytextsize,
	Ymax,

	Zxxx		= 0,

	Zlit,
	Zlitm_r,
	Z_rp,
	Zbr,
	Zcall,
	Zcallindreg,
	Zib_,
	Zib_rp,
	Zibo_m,
	Zibo_m_xm,
	Zil_,
	Zil_rp,
	Ziq_rp,
	Zilo_m,
	Ziqo_m,
	Zjmp,
	Zloop,
	Zo_iw,
	Zm_o,
	Zm_r,
	Zm2_r,
	Zm_r_xm,
	Zm_r_i_xm,
	Zm_r_3d,
	Zm_r_xm_nr,
	Zr_m_xm_nr,
	Zibm_r,	/* mmx1,mmx2/mem64,imm8 */
	Zmb_r,
	Zaut_r,
	Zo_m,
	Zo_m64,
	Zpseudo,
	Zr_m,
	Zr_m_xm,
	Zr_m_i_xm,
	Zrp_,
	Z_ib,
	Z_il,
	Zm_ibo,
	Zm_ilo,
	Zib_rr,
	Zil_rr,
	Zclr,
	Zbyte,
	Zmax,

	Px		= 0,
	P32		= 0x32,	/* 32-bit only */
	Pe		= 0x66,	/* operand escape */
	Pm		= 0x0f,	/* 2byte opcode escape */
	Pq		= 0xff,	/* both escapes: 66 0f */
	Pb		= 0xfe,	/* byte operands */
	Pf2		= 0xf2,	/* xmm escape 1: f2 0f */
	Pf3		= 0xf3,	/* xmm escape 2: f3 0f */
	Pq3		= 0x67, /* xmm escape 3: 66 48 0f */
	Pw		= 0x48,	/* Rex.w */
	Py		= 0x80,	/* defaults to 64-bit mode */

	Rxf		= 1<<9,	/* internal flag for Rxr on from */
	Rxt		= 1<<8,	/* internal flag for Rxr on to */
	Rxw		= 1<<3,	/* =1, 64-bit operand size */
	Rxr		= 1<<2,	/* extend modrm reg */
	Rxx		= 1<<1,	/* extend sib index */
	Rxb		= 1<<0,	/* extend modrm r/m, sib base, or opcode reg */

	Maxand	= 10,		/* in -a output width of the byte codes */
};

static uchar ycover[Ymax*Ymax];
static	int	reg[MAXREG];
static	int	regrex[MAXREG+1];
static	void	asmins(Link *ctxt, Prog *p);

static uchar	ynone[] =
{
	Ynone,	Ynone,	Zlit,	1,
	0
};
static uchar	ytext[] =
{
	Ymb,	Ytextsize,	Zpseudo,1,
	0
};
static uchar	ynop[] =
{
	Ynone,	Ynone,	Zpseudo,0,
	Ynone,	Yiauto,	Zpseudo,0,
	Ynone,	Yml,	Zpseudo,0,
	Ynone,	Yrf,	Zpseudo,0,
	Ynone,	Yxr,	Zpseudo,0,
	Yiauto,	Ynone,	Zpseudo,0,
	Yml,	Ynone,	Zpseudo,0,
	Yrf,	Ynone,	Zpseudo,0,
	Yxr,	Ynone,	Zpseudo,1,
	0
};
static uchar	yfuncdata[] =
{
	Yi32,	Ym,	Zpseudo,	0,
	0
};
static uchar	ypcdata[] = 
{
	Yi32,	Yi32,	Zpseudo,	0,
	0
};
static uchar	yxorb[] =
{
	Yi32,	Yal,	Zib_,	1,
	Yi32,	Ymb,	Zibo_m,	2,
	Yrb,	Ymb,	Zr_m,	1,
	Ymb,	Yrb,	Zm_r,	1,
	0
};
static uchar	yxorl[] =
{
	Yi8,	Yml,	Zibo_m,	2,
	Yi32,	Yax,	Zil_,	1,
	Yi32,	Yml,	Zilo_m,	2,
	Yrl,	Yml,	Zr_m,	1,
	Yml,	Yrl,	Zm_r,	1,
	0
};
static uchar	yaddl[] =
{
	Yi8,	Yml,	Zibo_m,	2,
	Yi32,	Yax,	Zil_,	1,
	Yi32,	Yml,	Zilo_m,	2,
	Yrl,	Yml,	Zr_m,	1,
	Yml,	Yrl,	Zm_r,	1,
	0
};
static uchar	yincb[] =
{
	Ynone,	Ymb,	Zo_m,	2,
	0
};
static uchar	yincw[] =
{
	Ynone,	Yml,	Zo_m,	2,
	0
};
static uchar	yincl[] =
{
	Ynone,	Yml,	Zo_m,	2,
	0
};
static uchar	ycmpb[] =
{
	Yal,	Yi32,	Z_ib,	1,
	Ymb,	Yi32,	Zm_ibo,	2,
	Ymb,	Yrb,	Zm_r,	1,
	Yrb,	Ymb,	Zr_m,	1,
	0
};
static uchar	ycmpl[] =
{
	Yml,	Yi8,	Zm_ibo,	2,
	Yax,	Yi32,	Z_il,	1,
	Yml,	Yi32,	Zm_ilo,	2,
	Yml,	Yrl,	Zm_r,	1,
	Yrl,	Yml,	Zr_m,	1,
	0
};
static uchar	yshb[] =
{
	Yi1,	Ymb,	Zo_m,	2,
	Yi32,	Ymb,	Zibo_m,	2,
	Ycx,	Ymb,	Zo_m,	2,
	0
};
static uchar	yshl[] =
{
	Yi1,	Yml,	Zo_m,	2,
	Yi32,	Yml,	Zibo_m,	2,
	Ycl,	Yml,	Zo_m,	2,
	Ycx,	Yml,	Zo_m,	2,
	0
};
static uchar	ytestb[] =
{
	Yi32,	Yal,	Zib_,	1,
	Yi32,	Ymb,	Zibo_m,	2,
	Yrb,	Ymb,	Zr_m,	1,
	Ymb,	Yrb,	Zm_r,	1,
	0
};
static uchar	ytestl[] =
{
	Yi32,	Yax,	Zil_,	1,
	Yi32,	Yml,	Zilo_m,	2,
	Yrl,	Yml,	Zr_m,	1,
	Yml,	Yrl,	Zm_r,	1,
	0
};
static uchar	ymovb[] =
{
	Yrb,	Ymb,	Zr_m,	1,
	Ymb,	Yrb,	Zm_r,	1,
	Yi32,	Yrb,	Zib_rp,	1,
	Yi32,	Ymb,	Zibo_m,	2,
	0
};
static uchar	ymbs[] =
{
	Ymb,	Ynone,	Zm_o,	2,
	0
};
static uchar	ybtl[] =
{
	Yi8,	Yml,	Zibo_m,	2,
	Yrl,	Yml,	Zr_m,	1,
	0
};
static uchar	ymovw[] =
{
	Yrl,	Yml,	Zr_m,	1,
	Yml,	Yrl,	Zm_r,	1,
	Yi0,	Yrl,	Zclr,	1,
	Yi32,	Yrl,	Zil_rp,	1,
	Yi32,	Yml,	Zilo_m,	2,
	Yiauto,	Yrl,	Zaut_r,	2,
	0
};
static uchar	ymovl[] =
{
	Yrl,	Yml,	Zr_m,	1,
	Yml,	Yrl,	Zm_r,	1,
	Yi0,	Yrl,	Zclr,	1,
	Yi32,	Yrl,	Zil_rp,	1,
	Yi32,	Yml,	Zilo_m,	2,
	Yml,	Ymr,	Zm_r_xm,	1,	// MMX MOVD
	Ymr,	Yml,	Zr_m_xm,	1,	// MMX MOVD
	Yml,	Yxr,	Zm_r_xm,	2,	// XMM MOVD (32 bit)
	Yxr,	Yml,	Zr_m_xm,	2,	// XMM MOVD (32 bit)
	Yiauto,	Yrl,	Zaut_r,	2,
	0
};
static uchar	yret[] =
{
	Ynone,	Ynone,	Zo_iw,	1,
	Yi32,	Ynone,	Zo_iw,	1,
	0
};
static uchar	ymovq[] =
{
	Yrl,	Yml,	Zr_m,	1,	// 0x89
	Yml,	Yrl,	Zm_r,	1,	// 0x8b
	Yi0,	Yrl,	Zclr,	1,	// 0x31
	Ys32,	Yrl,	Zilo_m,	2,	// 32 bit signed 0xc7,(0)
	Yi64,	Yrl,	Ziq_rp,	1,	// 0xb8 -- 32/64 bit immediate
	Yi32,	Yml,	Zilo_m,	2,	// 0xc7,(0)
	Ym,	Ymr,	Zm_r_xm_nr,	1,	// MMX MOVQ (shorter encoding)
	Ymr,	Ym,	Zr_m_xm_nr,	1,	// MMX MOVQ
	Ymm,	Ymr,	Zm_r_xm,	1,	// MMX MOVD
	Ymr,	Ymm,	Zr_m_xm,	1,	// MMX MOVD
	Yxr,	Ymr,	Zm_r_xm_nr,	2,	// MOVDQ2Q
	Yxm,	Yxr,	Zm_r_xm_nr,	2, // MOVQ xmm1/m64 -> xmm2
	Yxr,	Yxm,	Zr_m_xm_nr,	2, // MOVQ xmm1 -> xmm2/m64
	Yml,	Yxr,	Zm_r_xm,	2,	// MOVD xmm load
	Yxr,	Yml,	Zr_m_xm,	2,	// MOVD xmm store
	Yiauto,	Yrl,	Zaut_r,	2,	// built-in LEAQ
	0
};
static uchar	ym_rl[] =
{
	Ym,	Yrl,	Zm_r,	1,
	0
};
static uchar	yrl_m[] =
{
	Yrl,	Ym,	Zr_m,	1,
	0
};
static uchar	ymb_rl[] =
{
	Ymb,	Yrl,	Zmb_r,	1,
	0
};
static uchar	yml_rl[] =
{
	Yml,	Yrl,	Zm_r,	1,
	0
};
static uchar	yrl_ml[] =
{
	Yrl,	Yml,	Zr_m,	1,
	0
};
static uchar	yml_mb[] =
{
	Yrb,	Ymb,	Zr_m,	1,
	Ymb,	Yrb,	Zm_r,	1,
	0
};
static uchar	yrb_mb[] =
{
	Yrb,	Ymb,	Zr_m,	1,
	0
};
static uchar	yxchg[] =
{
	Yax,	Yrl,	Z_rp,	1,
	Yrl,	Yax,	Zrp_,	1,
	Yrl,	Yml,	Zr_m,	1,
	Yml,	Yrl,	Zm_r,	1,
	0
};
static uchar	ydivl[] =
{
	Yml,	Ynone,	Zm_o,	2,
	0
};
static uchar	ydivb[] =
{
	Ymb,	Ynone,	Zm_o,	2,
	0
};
static uchar	yimul[] =
{
	Yml,	Ynone,	Zm_o,	2,
	Yi8,	Yrl,	Zib_rr,	1,
	Yi32,	Yrl,	Zil_rr,	1,
	Yml,	Yrl,	Zm_r,	2,
	0
};
static uchar	yimul3[] =
{
	Yml,	Yrl,	Zibm_r,	2,
	0
};
static uchar	ybyte[] =
{
	Yi64,	Ynone,	Zbyte,	1,
	0
};
static uchar	yin[] =
{
	Yi32,	Ynone,	Zib_,	1,
	Ynone,	Ynone,	Zlit,	1,
	0
};
static uchar	yint[] =
{
	Yi32,	Ynone,	Zib_,	1,
	0
};
static uchar	ypushl[] =
{
	Yrl,	Ynone,	Zrp_,	1,
	Ym,	Ynone,	Zm_o,	2,
	Yi8,	Ynone,	Zib_,	1,
	Yi32,	Ynone,	Zil_,	1,
	0
};
static uchar	ypopl[] =
{
	Ynone,	Yrl,	Z_rp,	1,
	Ynone,	Ym,	Zo_m,	2,
	0
};
static uchar	ybswap[] =
{
	Ynone,	Yrl,	Z_rp,	2,
	0,
};
static uchar	yscond[] =
{
	Ynone,	Ymb,	Zo_m,	2,
	0
};
static uchar	yjcond[] =
{
	Ynone,	Ybr,	Zbr,	0,
	Yi0,	Ybr,	Zbr,	0,
	Yi1,	Ybr,	Zbr,	1,
	0
};
static uchar	yloop[] =
{
	Ynone,	Ybr,	Zloop,	1,
	0
};
static uchar	ycall[] =
{
	Ynone,	Yml,	Zcallindreg,	0,
	Yrx,	Yrx,	Zcallindreg,	2,
	Ynone,	Ybr,	Zcall,	1,
	0
};
static uchar	yduff[] =
{
	Ynone,	Yi32,	Zcall,	1,
	0
};
static uchar	yjmp[] =
{
	Ynone,	Yml,	Zo_m64,	2,
	Ynone,	Ybr,	Zjmp,	1,
	0
};

static uchar	yfmvd[] =
{
	Ym,	Yf0,	Zm_o,	2,
	Yf0,	Ym,	Zo_m,	2,
	Yrf,	Yf0,	Zm_o,	2,
	Yf0,	Yrf,	Zo_m,	2,
	0
};
static uchar	yfmvdp[] =
{
	Yf0,	Ym,	Zo_m,	2,
	Yf0,	Yrf,	Zo_m,	2,
	0
};
static uchar	yfmvf[] =
{
	Ym,	Yf0,	Zm_o,	2,
	Yf0,	Ym,	Zo_m,	2,
	0
};
static uchar	yfmvx[] =
{
	Ym,	Yf0,	Zm_o,	2,
	0
};
static uchar	yfmvp[] =
{
	Yf0,	Ym,	Zo_m,	2,
	0
};
static uchar	yfadd[] =
{
	Ym,	Yf0,	Zm_o,	2,
	Yrf,	Yf0,	Zm_o,	2,
	Yf0,	Yrf,	Zo_m,	2,
	0
};
static uchar	yfaddp[] =
{
	Yf0,	Yrf,	Zo_m,	2,
	0
};
static uchar	yfxch[] =
{
	Yf0,	Yrf,	Zo_m,	2,
	Yrf,	Yf0,	Zm_o,	2,
	0
};
static uchar	ycompp[] =
{
	Yf0,	Yrf,	Zo_m,	2,	/* botch is really f0,f1 */
	0
};
static uchar	ystsw[] =
{
	Ynone,	Ym,	Zo_m,	2,
	Ynone,	Yax,	Zlit,	1,
	0
};
static uchar	ystcw[] =
{
	Ynone,	Ym,	Zo_m,	2,
	Ym,	Ynone,	Zm_o,	2,
	0
};
static uchar	ysvrs[] =
{
	Ynone,	Ym,	Zo_m,	2,
	Ym,	Ynone,	Zm_o,	2,
	0
};
static uchar	ymm[] = 
{
	Ymm,	Ymr,	Zm_r_xm,	1,
	Yxm,	Yxr,	Zm_r_xm,	2,
	0
};
static uchar	yxm[] = 
{
	Yxm,	Yxr,	Zm_r_xm,	1,
	0
};
static uchar	yxcvm1[] = 
{
	Yxm,	Yxr,	Zm_r_xm,	2,
	Yxm,	Ymr,	Zm_r_xm,	2,
	0
};
static uchar	yxcvm2[] =
{
	Yxm,	Yxr,	Zm_r_xm,	2,
	Ymm,	Yxr,	Zm_r_xm,	2,
	0
};
/*
static uchar	yxmq[] = 
{
	Yxm,	Yxr,	Zm_r_xm,	2,
	0
};
*/
static uchar	yxr[] = 
{
	Yxr,	Yxr,	Zm_r_xm,	1,
	0
};
static uchar	yxr_ml[] =
{
	Yxr,	Yml,	Zr_m_xm,	1,
	0
};
static uchar	ymr[] =
{
	Ymr,	Ymr,	Zm_r,	1,
	0
};
static uchar	ymr_ml[] =
{
	Ymr,	Yml,	Zr_m_xm,	1,
	0
};
static uchar	yxcmp[] =
{
	Yxm,	Yxr, Zm_r_xm,	1,
	0
};
static uchar	yxcmpi[] =
{
	Yxm,	Yxr, Zm_r_i_xm,	2,
	0
};
static uchar	yxmov[] =
{
	Yxm,	Yxr,	Zm_r_xm,	1,
	Yxr,	Yxm,	Zr_m_xm,	1,
	0
};
static uchar	yxcvfl[] = 
{
	Yxm,	Yrl,	Zm_r_xm,	1,
	0
};
static uchar	yxcvlf[] =
{
	Yml,	Yxr,	Zm_r_xm,	1,
	0
};
static uchar	yxcvfq[] = 
{
	Yxm,	Yrl,	Zm_r_xm,	2,
	0
};
static uchar	yxcvqf[] =
{
	Yml,	Yxr,	Zm_r_xm,	2,
	0
};
static uchar	yps[] = 
{
	Ymm,	Ymr,	Zm_r_xm,	1,
	Yi8,	Ymr,	Zibo_m_xm,	2,
	Yxm,	Yxr,	Zm_r_xm,	2,
	Yi8,	Yxr,	Zibo_m_xm,	3,
	0
};
static uchar	yxrrl[] =
{
	Yxr,	Yrl,	Zm_r,	1,
	0
};
static uchar	ymfp[] =
{
	Ymm,	Ymr,	Zm_r_3d,	1,
	0,
};
static uchar	ymrxr[] =
{
	Ymr,	Yxr,	Zm_r,	1,
	Yxm,	Yxr,	Zm_r_xm,	1,
	0
};
static uchar	ymshuf[] =
{
	Ymm,	Ymr,	Zibm_r,	2,
	0
};
static uchar	ymshufb[] =
{
	Yxm,	Yxr,	Zm2_r,	2,
	0
};
static uchar	yxshuf[] =
{
	Yxm,	Yxr,	Zibm_r,	2,
	0
};
static uchar	yextrw[] =
{
	Yxr,	Yrl,	Zibm_r,	2,
	0
};
static uchar	yinsrw[] =
{
	Yml,	Yxr,	Zibm_r,	2,
	0
};
static uchar	yinsr[] =
{
	Ymm,	Yxr,	Zibm_r,	3,
	0
};
static uchar	ypsdq[] =
{
	Yi8,	Yxr,	Zibo_m,	2,
	0
};
static uchar	ymskb[] =
{
	Yxr,	Yrl,	Zm_r_xm,	2,
	Ymr,	Yrl,	Zm_r_xm,	1,
	0
};
static uchar	ycrc32l[] =
{
	Yml,	Yrl,	Zlitm_r,	0,
};
static uchar	yprefetch[] =
{
	Ym,	Ynone,	Zm_o,	2,
	0,
};
static uchar	yaes[] =
{
	Yxm,	Yxr,	Zlitm_r,	2,
	0
};
static uchar	yaes2[] =
{
	Yxm,	Yxr,	Zibm_r,	2,
	0
};

/*
 * You are doasm, holding in your hand a Prog* with p->as set to, say, ACRC32,
 * and p->from and p->to as operands (Addr*).  The linker scans optab to find
 * the entry with the given p->as and then looks through the ytable for that
 * instruction (the second field in the optab struct) for a line whose first
 * two values match the Ytypes of the p->from and p->to operands.  The function
 * oclass in span.c computes the specific Ytype of an operand and then the set
 * of more general Ytypes that it satisfies is implied by the ycover table, set
 * up in instinit.  For example, oclass distinguishes the constants 0 and 1
 * from the more general 8-bit constants, but instinit says
 *
 *        ycover[Yi0*Ymax + Ys32] = 1;
 *        ycover[Yi1*Ymax + Ys32] = 1;
 *        ycover[Yi8*Ymax + Ys32] = 1;
 *
 * which means that Yi0, Yi1, and Yi8 all count as Ys32 (signed 32)
 * if that's what an instruction can handle.
 *
 * In parallel with the scan through the ytable for the appropriate line, there
 * is a z pointer that starts out pointing at the strange magic byte list in
 * the Optab struct.  With each step past a non-matching ytable line, z
 * advances by the 4th entry in the line.  When a matching line is found, that
 * z pointer has the extra data to use in laying down the instruction bytes.
 * The actual bytes laid down are a function of the 3rd entry in the line (that
 * is, the Ztype) and the z bytes.
 *
 * For example, let's look at AADDL.  The optab line says:
 *        { AADDL,        yaddl,  Px, 0x83,(00),0x05,0x81,(00),0x01,0x03 },
 *
 * and yaddl says
 *        uchar   yaddl[] =
 *        {
 *                Yi8,    Yml,    Zibo_m, 2,
 *                Yi32,   Yax,    Zil_,   1,
 *                Yi32,   Yml,    Zilo_m, 2,
 *                Yrl,    Yml,    Zr_m,   1,
 *                Yml,    Yrl,    Zm_r,   1,
 *                0
 *        };
 *
 * so there are 5 possible types of ADDL instruction that can be laid down, and
 * possible states used to lay them down (Ztype and z pointer, assuming z
 * points at {0x83,(00),0x05,0x81,(00),0x01,0x03}) are:
 *
 *        Yi8, Yml -> Zibo_m, z (0x83, 00)
 *        Yi32, Yax -> Zil_, z+2 (0x05)
 *        Yi32, Yml -> Zilo_m, z+2+1 (0x81, 0x00)
 *        Yrl, Yml -> Zr_m, z+2+1+2 (0x01)
 *        Yml, Yrl -> Zm_r, z+2+1+2+1 (0x03)
 *
 * The Pconstant in the optab line controls the prefix bytes to emit.  That's
 * relatively straightforward as this program goes.
 *
 * The switch on t[2] in doasm implements the various Z cases.  Zibo_m, for
 * example, is an opcode byte (z[0]) then an asmando (which is some kind of
 * encoded addressing mode for the Yml arg), and then a single immediate byte.
 * Zilo_m is the same but a long (32-bit) immediate.
 */
static Optab optab[] =
/*	as, ytab, andproto, opcode */
{
	{ AXXX },
	{ AAAA,		ynone,	P32, {0x37} },
	{ AAAD,		ynone,	P32, {0xd5,0x0a} },
	{ AAAM,		ynone,	P32, {0xd4,0x0a} },
	{ AAAS,		ynone,	P32, {0x3f} },
	{ AADCB,	yxorb,	Pb, {0x14,0x80,(02),0x10,0x10} },
	{ AADCL,	yxorl,	Px, {0x83,(02),0x15,0x81,(02),0x11,0x13} },
	{ AADCQ,	yxorl,	Pw, {0x83,(02),0x15,0x81,(02),0x11,0x13} },
	{ AADCW,	yxorl,	Pe, {0x83,(02),0x15,0x81,(02),0x11,0x13} },
	{ AADDB,	yxorb,	Pb, {0x04,0x80,(00),0x00,0x02} },
	{ AADDL,	yaddl,	Px, {0x83,(00),0x05,0x81,(00),0x01,0x03} },
	{ AADDPD,	yxm,	Pq, {0x58} },
	{ AADDPS,	yxm,	Pm, {0x58} },
	{ AADDQ,	yaddl,	Pw, {0x83,(00),0x05,0x81,(00),0x01,0x03} },
	{ AADDSD,	yxm,	Pf2, {0x58} },
	{ AADDSS,	yxm,	Pf3, {0x58} },
	{ AADDW,	yaddl,	Pe, {0x83,(00),0x05,0x81,(00),0x01,0x03} },
	{ AADJSP },
	{ AANDB,	yxorb,	Pb, {0x24,0x80,(04),0x20,0x22} },
	{ AANDL,	yxorl,	Px, {0x83,(04),0x25,0x81,(04),0x21,0x23} },
	{ AANDNPD,	yxm,	Pq, {0x55} },
	{ AANDNPS,	yxm,	Pm, {0x55} },
	{ AANDPD,	yxm,	Pq, {0x54} },
	{ AANDPS,	yxm,	Pq, {0x54} },
	{ AANDQ,	yxorl,	Pw, {0x83,(04),0x25,0x81,(04),0x21,0x23} },
	{ AANDW,	yxorl,	Pe, {0x83,(04),0x25,0x81,(04),0x21,0x23} },
	{ AARPL,	yrl_ml,	P32, {0x63} },
	{ ABOUNDL,	yrl_m,	P32, {0x62} },
	{ ABOUNDW,	yrl_m,	Pe, {0x62} },
	{ ABSFL,	yml_rl,	Pm, {0xbc} },
	{ ABSFQ,	yml_rl,	Pw, {0x0f,0xbc} },
	{ ABSFW,	yml_rl,	Pq, {0xbc} },
	{ ABSRL,	yml_rl,	Pm, {0xbd} },
	{ ABSRQ,	yml_rl,	Pw, {0x0f,0xbd} },
	{ ABSRW,	yml_rl,	Pq, {0xbd} },
	{ ABSWAPL,	ybswap,	Px, {0x0f,0xc8} },
	{ ABSWAPQ,	ybswap,	Pw, {0x0f,0xc8} },
	{ ABTCL,	ybtl,	Pm, {0xba,(07),0xbb} },
	{ ABTCQ,	ybtl,	Pw, {0x0f,0xba,(07),0x0f,0xbb} },
	{ ABTCW,	ybtl,	Pq, {0xba,(07),0xbb} },
	{ ABTL,		ybtl,	Pm, {0xba,(04),0xa3} },
	{ ABTQ,		ybtl,	Pw, {0x0f,0xba,(04),0x0f,0xa3}},
	{ ABTRL,	ybtl,	Pm, {0xba,(06),0xb3} },
	{ ABTRQ,	ybtl,	Pw, {0x0f,0xba,(06),0x0f,0xb3} },
	{ ABTRW,	ybtl,	Pq, {0xba,(06),0xb3} },
	{ ABTSL,	ybtl,	Pm, {0xba,(05),0xab } },
	{ ABTSQ,	ybtl,	Pw, {0x0f,0xba,(05),0x0f,0xab} },
	{ ABTSW,	ybtl,	Pq, {0xba,(05),0xab } },
	{ ABTW,		ybtl,	Pq, {0xba,(04),0xa3} },
	{ ABYTE,	ybyte,	Px, {1} },
	{ ACALL,	ycall,	Px, {0xff,(02),0xe8} },
	{ ACDQ,		ynone,	Px, {0x99} },
	{ ACLC,		ynone,	Px, {0xf8} },
	{ ACLD,		ynone,	Px, {0xfc} },
	{ ACLI,		ynone,	Px, {0xfa} },
	{ ACLTS,	ynone,	Pm, {0x06} },
	{ ACMC,		ynone,	Px, {0xf5} },
	{ ACMOVLCC,	yml_rl,	Pm, {0x43} },
	{ ACMOVLCS,	yml_rl,	Pm, {0x42} },
	{ ACMOVLEQ,	yml_rl,	Pm, {0x44} },
	{ ACMOVLGE,	yml_rl,	Pm, {0x4d} },
	{ ACMOVLGT,	yml_rl,	Pm, {0x4f} },
	{ ACMOVLHI,	yml_rl,	Pm, {0x47} },
	{ ACMOVLLE,	yml_rl,	Pm, {0x4e} },
	{ ACMOVLLS,	yml_rl,	Pm, {0x46} },
	{ ACMOVLLT,	yml_rl,	Pm, {0x4c} },
	{ ACMOVLMI,	yml_rl,	Pm, {0x48} },
	{ ACMOVLNE,	yml_rl,	Pm, {0x45} },
	{ ACMOVLOC,	yml_rl,	Pm, {0x41} },
	{ ACMOVLOS,	yml_rl,	Pm, {0x40} },
	{ ACMOVLPC,	yml_rl,	Pm, {0x4b} },
	{ ACMOVLPL,	yml_rl,	Pm, {0x49} },
	{ ACMOVLPS,	yml_rl,	Pm, {0x4a} },
	{ ACMOVQCC,	yml_rl,	Pw, {0x0f,0x43} },
	{ ACMOVQCS,	yml_rl,	Pw, {0x0f,0x42} },
	{ ACMOVQEQ,	yml_rl,	Pw, {0x0f,0x44} },
	{ ACMOVQGE,	yml_rl,	Pw, {0x0f,0x4d} },
	{ ACMOVQGT,	yml_rl,	Pw, {0x0f,0x4f} },
	{ ACMOVQHI,	yml_rl,	Pw, {0x0f,0x47} },
	{ ACMOVQLE,	yml_rl,	Pw, {0x0f,0x4e} },
	{ ACMOVQLS,	yml_rl,	Pw, {0x0f,0x46} },
	{ ACMOVQLT,	yml_rl,	Pw, {0x0f,0x4c} },
	{ ACMOVQMI,	yml_rl,	Pw, {0x0f,0x48} },
	{ ACMOVQNE,	yml_rl,	Pw, {0x0f,0x45} },
	{ ACMOVQOC,	yml_rl,	Pw, {0x0f,0x41} },
	{ ACMOVQOS,	yml_rl,	Pw, {0x0f,0x40} },
	{ ACMOVQPC,	yml_rl,	Pw, {0x0f,0x4b} },
	{ ACMOVQPL,	yml_rl,	Pw, {0x0f,0x49} },
	{ ACMOVQPS,	yml_rl,	Pw, {0x0f,0x4a} },
	{ ACMOVWCC,	yml_rl,	Pq, {0x43} },
	{ ACMOVWCS,	yml_rl,	Pq, {0x42} },
	{ ACMOVWEQ,	yml_rl,	Pq, {0x44} },
	{ ACMOVWGE,	yml_rl,	Pq, {0x4d} },
	{ ACMOVWGT,	yml_rl,	Pq, {0x4f} },
	{ ACMOVWHI,	yml_rl,	Pq, {0x47} },
	{ ACMOVWLE,	yml_rl,	Pq, {0x4e} },
	{ ACMOVWLS,	yml_rl,	Pq, {0x46} },
	{ ACMOVWLT,	yml_rl,	Pq, {0x4c} },
	{ ACMOVWMI,	yml_rl,	Pq, {0x48} },
	{ ACMOVWNE,	yml_rl,	Pq, {0x45} },
	{ ACMOVWOC,	yml_rl,	Pq, {0x41} },
	{ ACMOVWOS,	yml_rl,	Pq, {0x40} },
	{ ACMOVWPC,	yml_rl,	Pq, {0x4b} },
	{ ACMOVWPL,	yml_rl,	Pq, {0x49} },
	{ ACMOVWPS,	yml_rl,	Pq, {0x4a} },
	{ ACMPB,	ycmpb,	Pb, {0x3c,0x80,(07),0x38,0x3a} },
	{ ACMPL,	ycmpl,	Px, {0x83,(07),0x3d,0x81,(07),0x39,0x3b} },
	{ ACMPPD,	yxcmpi,	Px, {Pe,0xc2} },
	{ ACMPPS,	yxcmpi,	Pm, {0xc2,0} },
	{ ACMPQ,	ycmpl,	Pw, {0x83,(07),0x3d,0x81,(07),0x39,0x3b} },
	{ ACMPSB,	ynone,	Pb, {0xa6} },
	{ ACMPSD,	yxcmpi,	Px, {Pf2,0xc2} },
	{ ACMPSL,	ynone,	Px, {0xa7} },
	{ ACMPSQ,	ynone,	Pw, {0xa7} },
	{ ACMPSS,	yxcmpi,	Px, {Pf3,0xc2} },
	{ ACMPSW,	ynone,	Pe, {0xa7} },
	{ ACMPW,	ycmpl,	Pe, {0x83,(07),0x3d,0x81,(07),0x39,0x3b} },
	{ ACOMISD,	yxcmp,	Pe, {0x2f} },
	{ ACOMISS,	yxcmp,	Pm, {0x2f} },
	{ ACPUID,	ynone,	Pm, {0xa2} },
	{ ACVTPL2PD,	yxcvm2,	Px, {Pf3,0xe6,Pe,0x2a} },
	{ ACVTPL2PS,	yxcvm2,	Pm, {0x5b,0,0x2a,0,} },
	{ ACVTPD2PL,	yxcvm1,	Px, {Pf2,0xe6,Pe,0x2d} },
	{ ACVTPD2PS,	yxm,	Pe, {0x5a} },
	{ ACVTPS2PL,	yxcvm1, Px, {Pe,0x5b,Pm,0x2d} },
	{ ACVTPS2PD,	yxm,	Pm, {0x5a} },
	{ API2FW,	ymfp,	Px, {0x0c} },
	{ ACVTSD2SL,	yxcvfl, Pf2, {0x2d} },
	{ ACVTSD2SQ,	yxcvfq, Pw, {Pf2,0x2d} },
	{ ACVTSD2SS,	yxm,	Pf2, {0x5a} },
	{ ACVTSL2SD,	yxcvlf, Pf2, {0x2a} },
	{ ACVTSQ2SD,	yxcvqf, Pw, {Pf2,0x2a} },
	{ ACVTSL2SS,	yxcvlf, Pf3, {0x2a} },
	{ ACVTSQ2SS,	yxcvqf, Pw, {Pf3,0x2a} },
	{ ACVTSS2SD,	yxm,	Pf3, {0x5a} },
	{ ACVTSS2SL,	yxcvfl, Pf3, {0x2d} },
	{ ACVTSS2SQ,	yxcvfq, Pw, {Pf3,0x2d} },
	{ ACVTTPD2PL,	yxcvm1,	Px, {Pe,0xe6,Pe,0x2c} },
	{ ACVTTPS2PL,	yxcvm1,	Px, {Pf3,0x5b,Pm,0x2c} },
	{ ACVTTSD2SL,	yxcvfl, Pf2, {0x2c} },
	{ ACVTTSD2SQ,	yxcvfq, Pw, {Pf2,0x2c} },
	{ ACVTTSS2SL,	yxcvfl,	Pf3, {0x2c} },
	{ ACVTTSS2SQ,	yxcvfq, Pw, {Pf3,0x2c} },
	{ ACWD,		ynone,	Pe, {0x99} },
	{ ACQO,		ynone,	Pw, {0x99} },
	{ ADAA,		ynone,	P32, {0x27} },
	{ ADAS,		ynone,	P32, {0x2f} },
	{ ADATA },
	{ ADECB,	yincb,	Pb, {0xfe,(01)} },
	{ ADECL,	yincl,	Px, {0xff,(01)} },
	{ ADECQ,	yincl,	Pw, {0xff,(01)} },
	{ ADECW,	yincw,	Pe, {0xff,(01)} },
	{ ADIVB,	ydivb,	Pb, {0xf6,(06)} },
	{ ADIVL,	ydivl,	Px, {0xf7,(06)} },
	{ ADIVPD,	yxm,	Pe, {0x5e} },
	{ ADIVPS,	yxm,	Pm, {0x5e} },
	{ ADIVQ,	ydivl,	Pw, {0xf7,(06)} },
	{ ADIVSD,	yxm,	Pf2, {0x5e} },
	{ ADIVSS,	yxm,	Pf3, {0x5e} },
	{ ADIVW,	ydivl,	Pe, {0xf7,(06)} },
	{ AEMMS,	ynone,	Pm, {0x77} },
	{ AENTER },				/* botch */
	{ AFXRSTOR,	ysvrs,	Pm, {0xae,(01),0xae,(01)} },
	{ AFXSAVE,	ysvrs,	Pm, {0xae,(00),0xae,(00)} },
	{ AFXRSTOR64,	ysvrs,	Pw, {0x0f,0xae,(01),0x0f,0xae,(01)} },
	{ AFXSAVE64,	ysvrs,	Pw, {0x0f,0xae,(00),0x0f,0xae,(00)} },
	{ AGLOBL },
	{ AHLT,		ynone,	Px, {0xf4} },
	{ AIDIVB,	ydivb,	Pb, {0xf6,(07)} },
	{ AIDIVL,	ydivl,	Px, {0xf7,(07)} },
	{ AIDIVQ,	ydivl,	Pw, {0xf7,(07)} },
	{ AIDIVW,	ydivl,	Pe, {0xf7,(07)} },
	{ AIMULB,	ydivb,	Pb, {0xf6,(05)} },
	{ AIMULL,	yimul,	Px, {0xf7,(05),0x6b,0x69,Pm,0xaf} },
	{ AIMULQ,	yimul,	Pw, {0xf7,(05),0x6b,0x69,Pm,0xaf} },
	{ AIMULW,	yimul,	Pe, {0xf7,(05),0x6b,0x69,Pm,0xaf} },
	{ AIMUL3Q,	yimul3,	Pw, {0x6b,(00)} },
	{ AINB,		yin,	Pb, {0xe4,0xec} },
	{ AINCB,	yincb,	Pb, {0xfe,(00)} },
	{ AINCL,	yincl,	Px, {0xff,(00)} },
	{ AINCQ,	yincl,	Pw, {0xff,(00)} },
	{ AINCW,	yincw,	Pe, {0xff,(00)} },
	{ AINL,		yin,	Px, {0xe5,0xed} },
	{ AINSB,	ynone,	Pb, {0x6c} },
	{ AINSL,	ynone,	Px, {0x6d} },
	{ AINSW,	ynone,	Pe, {0x6d} },
	{ AINT,		yint,	Px, {0xcd} },
	{ AINTO,	ynone,	P32, {0xce} },
	{ AINW,		yin,	Pe, {0xe5,0xed} },
	{ AIRETL,	ynone,	Px, {0xcf} },
	{ AIRETQ,	ynone,	Pw, {0xcf} },
	{ AIRETW,	ynone,	Pe, {0xcf} },
	{ AJCC,		yjcond,	Px, {0x73,0x83,(00)} },
	{ AJCS,		yjcond,	Px, {0x72,0x82} },
	{ AJCXZL,	yloop,	Px, {0xe3} },
	{ AJCXZQ,	yloop,	Px, {0xe3} },
	{ AJEQ,		yjcond,	Px, {0x74,0x84} },
	{ AJGE,		yjcond,	Px, {0x7d,0x8d} },
	{ AJGT,		yjcond,	Px, {0x7f,0x8f} },
	{ AJHI,		yjcond,	Px, {0x77,0x87} },
	{ AJLE,		yjcond,	Px, {0x7e,0x8e} },
	{ AJLS,		yjcond,	Px, {0x76,0x86} },
	{ AJLT,		yjcond,	Px, {0x7c,0x8c} },
	{ AJMI,		yjcond,	Px, {0x78,0x88} },
	{ AJMP,		yjmp,	Px, {0xff,(04),0xeb,0xe9} },
	{ AJNE,		yjcond,	Px, {0x75,0x85} },
	{ AJOC,		yjcond,	Px, {0x71,0x81,(00)} },
	{ AJOS,		yjcond,	Px, {0x70,0x80,(00)} },
	{ AJPC,		yjcond,	Px, {0x7b,0x8b} },
	{ AJPL,		yjcond,	Px, {0x79,0x89} },
	{ AJPS,		yjcond,	Px, {0x7a,0x8a} },
	{ ALAHF,	ynone,	Px, {0x9f} },
	{ ALARL,	yml_rl,	Pm, {0x02} },
	{ ALARW,	yml_rl,	Pq, {0x02} },
	{ ALDMXCSR,	ysvrs,	Pm, {0xae,(02),0xae,(02)} },
	{ ALEAL,	ym_rl,	Px, {0x8d} },
	{ ALEAQ,	ym_rl,	Pw, {0x8d} },
	{ ALEAVEL,	ynone,	P32, {0xc9} },
	{ ALEAVEQ,	ynone,	Py, {0xc9} },
	{ ALEAVEW,	ynone,	Pe, {0xc9} },
	{ ALEAW,	ym_rl,	Pe, {0x8d} },
	{ ALOCK,	ynone,	Px, {0xf0} },
	{ ALODSB,	ynone,	Pb, {0xac} },
	{ ALODSL,	ynone,	Px, {0xad} },
	{ ALODSQ,	ynone,	Pw, {0xad} },
	{ ALODSW,	ynone,	Pe, {0xad} },
	{ ALONG,	ybyte,	Px, {4} },
	{ ALOOP,	yloop,	Px, {0xe2} },
	{ ALOOPEQ,	yloop,	Px, {0xe1} },
	{ ALOOPNE,	yloop,	Px, {0xe0} },
	{ ALSLL,	yml_rl,	Pm, {0x03 } },
	{ ALSLW,	yml_rl,	Pq, {0x03 } },
	{ AMASKMOVOU,	yxr,	Pe, {0xf7} },
	{ AMASKMOVQ,	ymr,	Pm, {0xf7} },
	{ AMAXPD,	yxm,	Pe, {0x5f} },
	{ AMAXPS,	yxm,	Pm, {0x5f} },
	{ AMAXSD,	yxm,	Pf2, {0x5f} },
	{ AMAXSS,	yxm,	Pf3, {0x5f} },
	{ AMINPD,	yxm,	Pe, {0x5d} },
	{ AMINPS,	yxm,	Pm, {0x5d} },
	{ AMINSD,	yxm,	Pf2, {0x5d} },
	{ AMINSS,	yxm,	Pf3, {0x5d} },
	{ AMOVAPD,	yxmov,	Pe, {0x28,0x29} },
	{ AMOVAPS,	yxmov,	Pm, {0x28,0x29} },
	{ AMOVB,	ymovb,	Pb, {0x88,0x8a,0xb0,0xc6,(00)} },
	{ AMOVBLSX,	ymb_rl,	Pm, {0xbe} },
	{ AMOVBLZX,	ymb_rl,	Pm, {0xb6} },
	{ AMOVBQSX,	ymb_rl,	Pw, {0x0f,0xbe} },
	{ AMOVBQZX,	ymb_rl,	Pm, {0xb6} },
	{ AMOVBWSX,	ymb_rl,	Pq, {0xbe} },
	{ AMOVBWZX,	ymb_rl,	Pq, {0xb6} },
	{ AMOVO,	yxmov,	Pe, {0x6f,0x7f} },
	{ AMOVOU,	yxmov,	Pf3, {0x6f,0x7f} },
	{ AMOVHLPS,	yxr,	Pm, {0x12} },
	{ AMOVHPD,	yxmov,	Pe, {0x16,0x17} },
	{ AMOVHPS,	yxmov,	Pm, {0x16,0x17} },
	{ AMOVL,	ymovl,	Px, {0x89,0x8b,0x31,0xb8,0xc7,(00),0x6e,0x7e,Pe,0x6e,Pe,0x7e,0} },
	{ AMOVLHPS,	yxr,	Pm, {0x16} },
	{ AMOVLPD,	yxmov,	Pe, {0x12,0x13} },
	{ AMOVLPS,	yxmov,	Pm, {0x12,0x13} },
	{ AMOVLQSX,	yml_rl,	Pw, {0x63} },
	{ AMOVLQZX,	yml_rl,	Px, {0x8b} },
	{ AMOVMSKPD,	yxrrl,	Pq, {0x50} },
	{ AMOVMSKPS,	yxrrl,	Pm, {0x50} },
	{ AMOVNTO,	yxr_ml,	Pe, {0xe7} },
	{ AMOVNTPD,	yxr_ml,	Pe, {0x2b} },
	{ AMOVNTPS,	yxr_ml,	Pm, {0x2b} },
	{ AMOVNTQ,	ymr_ml,	Pm, {0xe7} },
	{ AMOVQ,	ymovq,	Pw, {0x89, 0x8b, 0x31, 0xc7,(00), 0xb8, 0xc7,(00), 0x6f, 0x7f, 0x6e, 0x7e, Pf2,0xd6, Pf3,0x7e, Pe,0xd6, Pe,0x6e, Pe,0x7e,0} },
	{ AMOVQOZX,	ymrxr,	Pf3, {0xd6,0x7e} },
	{ AMOVSB,	ynone,	Pb, {0xa4} },
	{ AMOVSD,	yxmov,	Pf2, {0x10,0x11} },
	{ AMOVSL,	ynone,	Px, {0xa5} },
	{ AMOVSQ,	ynone,	Pw, {0xa5} },
	{ AMOVSS,	yxmov,	Pf3, {0x10,0x11} },
	{ AMOVSW,	ynone,	Pe, {0xa5} },
	{ AMOVUPD,	yxmov,	Pe, {0x10,0x11} },
	{ AMOVUPS,	yxmov,	Pm, {0x10,0x11} },
	{ AMOVW,	ymovw,	Pe, {0x89,0x8b,0x31,0xb8,0xc7,(00),0} },
	{ AMOVWLSX,	yml_rl,	Pm, {0xbf} },
	{ AMOVWLZX,	yml_rl,	Pm, {0xb7} },
	{ AMOVWQSX,	yml_rl,	Pw, {0x0f,0xbf} },
	{ AMOVWQZX,	yml_rl,	Pw, {0x0f,0xb7} },
	{ AMULB,	ydivb,	Pb, {0xf6,(04)} },
	{ AMULL,	ydivl,	Px, {0xf7,(04)} },
	{ AMULPD,	yxm,	Pe, {0x59} },
	{ AMULPS,	yxm,	Ym, {0x59} },
	{ AMULQ,	ydivl,	Pw, {0xf7,(04)} },
	{ AMULSD,	yxm,	Pf2, {0x59} },
	{ AMULSS,	yxm,	Pf3, {0x59} },
	{ AMULW,	ydivl,	Pe, {0xf7,(04)} },
	{ ANEGB,	yscond,	Pb, {0xf6,(03)} },
	{ ANEGL,	yscond,	Px, {0xf7,(03)} },
	{ ANEGQ,	yscond,	Pw, {0xf7,(03)} },
	{ ANEGW,	yscond,	Pe, {0xf7,(03)} },
	{ ANOP,		ynop,	Px, {0,0} },
	{ ANOTB,	yscond,	Pb, {0xf6,(02)} },
	{ ANOTL,	yscond,	Px, {0xf7,(02)} },
	{ ANOTQ,	yscond,	Pw, {0xf7,(02)} },
	{ ANOTW,	yscond,	Pe, {0xf7,(02)} },
	{ AORB,		yxorb,	Pb, {0x0c,0x80,(01),0x08,0x0a} },
	{ AORL,		yxorl,	Px, {0x83,(01),0x0d,0x81,(01),0x09,0x0b} },
	{ AORPD,	yxm,	Pq, {0x56} },
	{ AORPS,	yxm,	Pm, {0x56} },
	{ AORQ,		yxorl,	Pw, {0x83,(01),0x0d,0x81,(01),0x09,0x0b} },
	{ AORW,		yxorl,	Pe, {0x83,(01),0x0d,0x81,(01),0x09,0x0b} },
	{ AOUTB,	yin,	Pb, {0xe6,0xee} },
	{ AOUTL,	yin,	Px, {0xe7,0xef} },
	{ AOUTSB,	ynone,	Pb, {0x6e} },
	{ AOUTSL,	ynone,	Px, {0x6f} },
	{ AOUTSW,	ynone,	Pe, {0x6f} },
	{ AOUTW,	yin,	Pe, {0xe7,0xef} },
	{ APACKSSLW,	ymm,	Py, {0x6b,Pe,0x6b} },
	{ APACKSSWB,	ymm,	Py, {0x63,Pe,0x63} },
	{ APACKUSWB,	ymm,	Py, {0x67,Pe,0x67} },
	{ APADDB,	ymm,	Py, {0xfc,Pe,0xfc} },
	{ APADDL,	ymm,	Py, {0xfe,Pe,0xfe} },
	{ APADDQ,	yxm,	Pe, {0xd4} },
	{ APADDSB,	ymm,	Py, {0xec,Pe,0xec} },
	{ APADDSW,	ymm,	Py, {0xed,Pe,0xed} },
	{ APADDUSB,	ymm,	Py, {0xdc,Pe,0xdc} },
	{ APADDUSW,	ymm,	Py, {0xdd,Pe,0xdd} },
	{ APADDW,	ymm,	Py, {0xfd,Pe,0xfd} },
	{ APAND,	ymm,	Py, {0xdb,Pe,0xdb} },
	{ APANDN,	ymm,	Py, {0xdf,Pe,0xdf} },
	{ APAUSE,	ynone,	Px, {0xf3,0x90} },
	{ APAVGB,	ymm,	Py, {0xe0,Pe,0xe0} },
	{ APAVGW,	ymm,	Py, {0xe3,Pe,0xe3} },
	{ APCMPEQB,	ymm,	Py, {0x74,Pe,0x74} },
	{ APCMPEQL,	ymm,	Py, {0x76,Pe,0x76} },
	{ APCMPEQW,	ymm,	Py, {0x75,Pe,0x75} },
	{ APCMPGTB,	ymm,	Py, {0x64,Pe,0x64} },
	{ APCMPGTL,	ymm,	Py, {0x66,Pe,0x66} },
	{ APCMPGTW,	ymm,	Py, {0x65,Pe,0x65} },
	{ APEXTRW,	yextrw,	Pq, {0xc5,(00)} },
	{ APF2IL,	ymfp,	Px, {0x1d} },
	{ APF2IW,	ymfp,	Px, {0x1c} },
	{ API2FL,	ymfp,	Px, {0x0d} },
	{ APFACC,	ymfp,	Px, {0xae} },
	{ APFADD,	ymfp,	Px, {0x9e} },
	{ APFCMPEQ,	ymfp,	Px, {0xb0} },
	{ APFCMPGE,	ymfp,	Px, {0x90} },
	{ APFCMPGT,	ymfp,	Px, {0xa0} },
	{ APFMAX,	ymfp,	Px, {0xa4} },
	{ APFMIN,	ymfp,	Px, {0x94} },
	{ APFMUL,	ymfp,	Px, {0xb4} },
	{ APFNACC,	ymfp,	Px, {0x8a} },
	{ APFPNACC,	ymfp,	Px, {0x8e} },
	{ APFRCP,	ymfp,	Px, {0x96} },
	{ APFRCPIT1,	ymfp,	Px, {0xa6} },
	{ APFRCPI2T,	ymfp,	Px, {0xb6} },
	{ APFRSQIT1,	ymfp,	Px, {0xa7} },
	{ APFRSQRT,	ymfp,	Px, {0x97} },
	{ APFSUB,	ymfp,	Px, {0x9a} },
	{ APFSUBR,	ymfp,	Px, {0xaa} },
	{ APINSRW,	yinsrw,	Pq, {0xc4,(00)} },
	{ APINSRD,	yinsr,	Pq, {0x3a, 0x22, (00)} },
	{ APINSRQ,	yinsr,	Pq3, {0x3a, 0x22, (00)} },
	{ APMADDWL,	ymm,	Py, {0xf5,Pe,0xf5} },
	{ APMAXSW,	yxm,	Pe, {0xee} },
	{ APMAXUB,	yxm,	Pe, {0xde} },
	{ APMINSW,	yxm,	Pe, {0xea} },
	{ APMINUB,	yxm,	Pe, {0xda} },
	{ APMOVMSKB,	ymskb,	Px, {Pe,0xd7,0xd7} },
	{ APMULHRW,	ymfp,	Px, {0xb7} },
	{ APMULHUW,	ymm,	Py, {0xe4,Pe,0xe4} },
	{ APMULHW,	ymm,	Py, {0xe5,Pe,0xe5} },
	{ APMULLW,	ymm,	Py, {0xd5,Pe,0xd5} },
	{ APMULULQ,	ymm,	Py, {0xf4,Pe,0xf4} },
	{ APOPAL,	ynone,	P32, {0x61} },
	{ APOPAW,	ynone,	Pe, {0x61} },
	{ APOPFL,	ynone,	P32, {0x9d} },
	{ APOPFQ,	ynone,	Py, {0x9d} },
	{ APOPFW,	ynone,	Pe, {0x9d} },
	{ APOPL,	ypopl,	P32, {0x58,0x8f,(00)} },
	{ APOPQ,	ypopl,	Py, {0x58,0x8f,(00)} },
	{ APOPW,	ypopl,	Pe, {0x58,0x8f,(00)} },
	{ APOR,		ymm,	Py, {0xeb,Pe,0xeb} },
	{ APSADBW,	yxm,	Pq, {0xf6} },
	{ APSHUFHW,	yxshuf,	Pf3, {0x70,(00)} },
	{ APSHUFL,	yxshuf,	Pq, {0x70,(00)} },
	{ APSHUFLW,	yxshuf,	Pf2, {0x70,(00)} },
	{ APSHUFW,	ymshuf,	Pm, {0x70,(00)} },
	{ APSHUFB,	ymshufb,Pq, {0x38, 0x00} },
	{ APSLLO,	ypsdq,	Pq, {0x73,(07)} },
	{ APSLLL,	yps,	Py, {0xf2, 0x72,(06), Pe,0xf2, Pe,0x72,(06)} },
	{ APSLLQ,	yps,	Py, {0xf3, 0x73,(06), Pe,0xf3, Pe,0x73,(06)} },
	{ APSLLW,	yps,	Py, {0xf1, 0x71,(06), Pe,0xf1, Pe,0x71,(06)} },
	{ APSRAL,	yps,	Py, {0xe2, 0x72,(04), Pe,0xe2, Pe,0x72,(04)} },
	{ APSRAW,	yps,	Py, {0xe1, 0x71,(04), Pe,0xe1, Pe,0x71,(04)} },
	{ APSRLO,	ypsdq,	Pq, {0x73,(03)} },
	{ APSRLL,	yps,	Py, {0xd2, 0x72,(02), Pe,0xd2, Pe,0x72,(02)} },
	{ APSRLQ,	yps,	Py, {0xd3, 0x73,(02), Pe,0xd3, Pe,0x73,(02)} },
	{ APSRLW,	yps,	Py, {0xd1, 0x71,(02), Pe,0xe1, Pe,0x71,(02)} },
	{ APSUBB,	yxm,	Pe, {0xf8} },
	{ APSUBL,	yxm,	Pe, {0xfa} },
	{ APSUBQ,	yxm,	Pe, {0xfb} },
	{ APSUBSB,	yxm,	Pe, {0xe8} },
	{ APSUBSW,	yxm,	Pe, {0xe9} },
	{ APSUBUSB,	yxm,	Pe, {0xd8} },
	{ APSUBUSW,	yxm,	Pe, {0xd9} },
	{ APSUBW,	yxm,	Pe, {0xf9} },
	{ APSWAPL,	ymfp,	Px, {0xbb} },
	{ APUNPCKHBW,	ymm,	Py, {0x68,Pe,0x68} },
	{ APUNPCKHLQ,	ymm,	Py, {0x6a,Pe,0x6a} },
	{ APUNPCKHQDQ,	yxm,	Pe, {0x6d} },
	{ APUNPCKHWL,	ymm,	Py, {0x69,Pe,0x69} },
	{ APUNPCKLBW,	ymm,	Py, {0x60,Pe,0x60} },
	{ APUNPCKLLQ,	ymm,	Py, {0x62,Pe,0x62} },
	{ APUNPCKLQDQ,	yxm,	Pe, {0x6c} },
	{ APUNPCKLWL,	ymm,	Py, {0x61,Pe,0x61} },
	{ APUSHAL,	ynone,	P32, {0x60} },
	{ APUSHAW,	ynone,	Pe, {0x60} },
	{ APUSHFL,	ynone,	P32, {0x9c} },
	{ APUSHFQ,	ynone,	Py, {0x9c} },
	{ APUSHFW,	ynone,	Pe, {0x9c} },
	{ APUSHL,	ypushl,	P32, {0x50,0xff,(06),0x6a,0x68} },
	{ APUSHQ,	ypushl,	Py, {0x50,0xff,(06),0x6a,0x68} },
	{ APUSHW,	ypushl,	Pe, {0x50,0xff,(06),0x6a,0x68} },
	{ APXOR,	ymm,	Py, {0xef,Pe,0xef} },
	{ AQUAD,	ybyte,	Px, {8} },
	{ ARCLB,	yshb,	Pb, {0xd0,(02),0xc0,(02),0xd2,(02)} },
	{ ARCLL,	yshl,	Px, {0xd1,(02),0xc1,(02),0xd3,(02),0xd3,(02)} },
	{ ARCLQ,	yshl,	Pw, {0xd1,(02),0xc1,(02),0xd3,(02),0xd3,(02)} },
	{ ARCLW,	yshl,	Pe, {0xd1,(02),0xc1,(02),0xd3,(02),0xd3,(02)} },
	{ ARCPPS,	yxm,	Pm, {0x53} },
	{ ARCPSS,	yxm,	Pf3, {0x53} },
	{ ARCRB,	yshb,	Pb, {0xd0,(03),0xc0,(03),0xd2,(03)} },
	{ ARCRL,	yshl,	Px, {0xd1,(03),0xc1,(03),0xd3,(03),0xd3,(03)} },
	{ ARCRQ,	yshl,	Pw, {0xd1,(03),0xc1,(03),0xd3,(03),0xd3,(03)} },
	{ ARCRW,	yshl,	Pe, {0xd1,(03),0xc1,(03),0xd3,(03),0xd3,(03)} },
	{ AREP,		ynone,	Px, {0xf3} },
	{ AREPN,	ynone,	Px, {0xf2} },
	{ ARET,		ynone,	Px, {0xc3} },
	{ ARETFW,	yret,	Pe, {0xcb,0xca} },
	{ ARETFL,	yret,	Px, {0xcb,0xca} },
	{ ARETFQ,	yret,	Pw, {0xcb,0xca} },
	{ AROLB,	yshb,	Pb, {0xd0,(00),0xc0,(00),0xd2,(00)} },
	{ AROLL,	yshl,	Px, {0xd1,(00),0xc1,(00),0xd3,(00),0xd3,(00)} },
	{ AROLQ,	yshl,	Pw, {0xd1,(00),0xc1,(00),0xd3,(00),0xd3,(00)} },
	{ AROLW,	yshl,	Pe, {0xd1,(00),0xc1,(00),0xd3,(00),0xd3,(00)} },
	{ ARORB,	yshb,	Pb, {0xd0,(01),0xc0,(01),0xd2,(01)} },
	{ ARORL,	yshl,	Px, {0xd1,(01),0xc1,(01),0xd3,(01),0xd3,(01)} },
	{ ARORQ,	yshl,	Pw, {0xd1,(01),0xc1,(01),0xd3,(01),0xd3,(01)} },
	{ ARORW,	yshl,	Pe, {0xd1,(01),0xc1,(01),0xd3,(01),0xd3,(01)} },
	{ ARSQRTPS,	yxm,	Pm, {0x52} },
	{ ARSQRTSS,	yxm,	Pf3, {0x52} },
	{ ASAHF,	ynone,	Px, {0x86,0xe0,0x50,0x9d} },	/* XCHGB AH,AL; PUSH AX; POPFL */
	{ ASALB,	yshb,	Pb, {0xd0,(04),0xc0,(04),0xd2,(04)} },
	{ ASALL,	yshl,	Px, {0xd1,(04),0xc1,(04),0xd3,(04),0xd3,(04)} },
	{ ASALQ,	yshl,	Pw, {0xd1,(04),0xc1,(04),0xd3,(04),0xd3,(04)} },
	{ ASALW,	yshl,	Pe, {0xd1,(04),0xc1,(04),0xd3,(04),0xd3,(04)} },
	{ ASARB,	yshb,	Pb, {0xd0,(07),0xc0,(07),0xd2,(07)} },
	{ ASARL,	yshl,	Px, {0xd1,(07),0xc1,(07),0xd3,(07),0xd3,(07)} },
	{ ASARQ,	yshl,	Pw, {0xd1,(07),0xc1,(07),0xd3,(07),0xd3,(07)} },
	{ ASARW,	yshl,	Pe, {0xd1,(07),0xc1,(07),0xd3,(07),0xd3,(07)} },
	{ ASBBB,	yxorb,	Pb, {0x1c,0x80,(03),0x18,0x1a} },
	{ ASBBL,	yxorl,	Px, {0x83,(03),0x1d,0x81,(03),0x19,0x1b} },
	{ ASBBQ,	yxorl,	Pw, {0x83,(03),0x1d,0x81,(03),0x19,0x1b} },
	{ ASBBW,	yxorl,	Pe, {0x83,(03),0x1d,0x81,(03),0x19,0x1b} },
	{ ASCASB,	ynone,	Pb, {0xae} },
	{ ASCASL,	ynone,	Px, {0xaf} },
	{ ASCASQ,	ynone,	Pw, {0xaf} },
	{ ASCASW,	ynone,	Pe, {0xaf} },
	{ ASETCC,	yscond,	Pb, {0x0f,0x93,(00)} },
	{ ASETCS,	yscond,	Pb, {0x0f,0x92,(00)} },
	{ ASETEQ,	yscond,	Pb, {0x0f,0x94,(00)} },
	{ ASETGE,	yscond,	Pb, {0x0f,0x9d,(00)} },
	{ ASETGT,	yscond,	Pb, {0x0f,0x9f,(00)} },
	{ ASETHI,	yscond,	Pb, {0x0f,0x97,(00)} },
	{ ASETLE,	yscond,	Pb, {0x0f,0x9e,(00)} },
	{ ASETLS,	yscond,	Pb, {0x0f,0x96,(00)} },
	{ ASETLT,	yscond,	Pb, {0x0f,0x9c,(00)} },
	{ ASETMI,	yscond,	Pb, {0x0f,0x98,(00)} },
	{ ASETNE,	yscond,	Pb, {0x0f,0x95,(00)} },
	{ ASETOC,	yscond,	Pb, {0x0f,0x91,(00)} },
	{ ASETOS,	yscond,	Pb, {0x0f,0x90,(00)} },
	{ ASETPC,	yscond,	Pb, {0x0f,0x9b,(00)} },
	{ ASETPL,	yscond,	Pb, {0x0f,0x99,(00)} },
	{ ASETPS,	yscond,	Pb, {0x0f,0x9a,(00)} },
	{ ASHLB,	yshb,	Pb, {0xd0,(04),0xc0,(04),0xd2,(04)} },
	{ ASHLL,	yshl,	Px, {0xd1,(04),0xc1,(04),0xd3,(04),0xd3,(04)} },
	{ ASHLQ,	yshl,	Pw, {0xd1,(04),0xc1,(04),0xd3,(04),0xd3,(04)} },
	{ ASHLW,	yshl,	Pe, {0xd1,(04),0xc1,(04),0xd3,(04),0xd3,(04)} },
	{ ASHRB,	yshb,	Pb, {0xd0,(05),0xc0,(05),0xd2,(05)} },
	{ ASHRL,	yshl,	Px, {0xd1,(05),0xc1,(05),0xd3,(05),0xd3,(05)} },
	{ ASHRQ,	yshl,	Pw, {0xd1,(05),0xc1,(05),0xd3,(05),0xd3,(05)} },
	{ ASHRW,	yshl,	Pe, {0xd1,(05),0xc1,(05),0xd3,(05),0xd3,(05)} },
	{ ASHUFPD,	yxshuf,	Pq, {0xc6,(00)} },
	{ ASHUFPS,	yxshuf,	Pm, {0xc6,(00)} },
	{ ASQRTPD,	yxm,	Pe, {0x51} },
	{ ASQRTPS,	yxm,	Pm, {0x51} },
	{ ASQRTSD,	yxm,	Pf2, {0x51} },
	{ ASQRTSS,	yxm,	Pf3, {0x51} },
	{ ASTC,		ynone,	Px, {0xf9} },
	{ ASTD,		ynone,	Px, {0xfd} },
	{ ASTI,		ynone,	Px, {0xfb} },
	{ ASTMXCSR,	ysvrs,	Pm, {0xae,(03),0xae,(03)} },
	{ ASTOSB,	ynone,	Pb, {0xaa} },
	{ ASTOSL,	ynone,	Px, {0xab} },
	{ ASTOSQ,	ynone,	Pw, {0xab} },
	{ ASTOSW,	ynone,	Pe, {0xab} },
	{ ASUBB,	yxorb,	Pb, {0x2c,0x80,(05),0x28,0x2a} },
	{ ASUBL,	yaddl,	Px, {0x83,(05),0x2d,0x81,(05),0x29,0x2b} },
	{ ASUBPD,	yxm,	Pe, {0x5c} },
	{ ASUBPS,	yxm,	Pm, {0x5c} },
	{ ASUBQ,	yaddl,	Pw, {0x83,(05),0x2d,0x81,(05),0x29,0x2b} },
	{ ASUBSD,	yxm,	Pf2, {0x5c} },
	{ ASUBSS,	yxm,	Pf3, {0x5c} },
	{ ASUBW,	yaddl,	Pe, {0x83,(05),0x2d,0x81,(05),0x29,0x2b} },
	{ ASWAPGS,	ynone,	Pm, {0x01,0xf8} },
	{ ASYSCALL,	ynone,	Px, {0x0f,0x05} },	/* fast syscall */
	{ ATESTB,	ytestb,	Pb, {0xa8,0xf6,(00),0x84,0x84} },
	{ ATESTL,	ytestl,	Px, {0xa9,0xf7,(00),0x85,0x85} },
	{ ATESTQ,	ytestl,	Pw, {0xa9,0xf7,(00),0x85,0x85} },
	{ ATESTW,	ytestl,	Pe, {0xa9,0xf7,(00),0x85,0x85} },
	{ ATEXT,	ytext,	Px },
	{ AUCOMISD,	yxcmp,	Pe, {0x2e} },
	{ AUCOMISS,	yxcmp,	Pm, {0x2e} },
	{ AUNPCKHPD,	yxm,	Pe, {0x15} },
	{ AUNPCKHPS,	yxm,	Pm, {0x15} },
	{ AUNPCKLPD,	yxm,	Pe, {0x14} },
	{ AUNPCKLPS,	yxm,	Pm, {0x14} },
	{ AVERR,	ydivl,	Pm, {0x00,(04)} },
	{ AVERW,	ydivl,	Pm, {0x00,(05)} },
	{ AWAIT,	ynone,	Px, {0x9b} },
	{ AWORD,	ybyte,	Px, {2} },
	{ AXCHGB,	yml_mb,	Pb, {0x86,0x86} },
	{ AXCHGL,	yxchg,	Px, {0x90,0x90,0x87,0x87} },
	{ AXCHGQ,	yxchg,	Pw, {0x90,0x90,0x87,0x87} },
	{ AXCHGW,	yxchg,	Pe, {0x90,0x90,0x87,0x87} },
	{ AXLAT,	ynone,	Px, {0xd7} },
	{ AXORB,	yxorb,	Pb, {0x34,0x80,(06),0x30,0x32} },
	{ AXORL,	yxorl,	Px, {0x83,(06),0x35,0x81,(06),0x31,0x33} },
	{ AXORPD,	yxm,	Pe, {0x57} },
	{ AXORPS,	yxm,	Pm, {0x57} },
	{ AXORQ,	yxorl,	Pw, {0x83,(06),0x35,0x81,(06),0x31,0x33} },
	{ AXORW,	yxorl,	Pe, {0x83,(06),0x35,0x81,(06),0x31,0x33} },

	{ AFMOVB,	yfmvx,	Px, {0xdf,(04)} },
	{ AFMOVBP,	yfmvp,	Px, {0xdf,(06)} },
	{ AFMOVD,	yfmvd,	Px, {0xdd,(00),0xdd,(02),0xd9,(00),0xdd,(02)} },
	{ AFMOVDP,	yfmvdp,	Px, {0xdd,(03),0xdd,(03)} },
	{ AFMOVF,	yfmvf,	Px, {0xd9,(00),0xd9,(02)} },
	{ AFMOVFP,	yfmvp,	Px, {0xd9,(03)} },
	{ AFMOVL,	yfmvf,	Px, {0xdb,(00),0xdb,(02)} },
	{ AFMOVLP,	yfmvp,	Px, {0xdb,(03)} },
	{ AFMOVV,	yfmvx,	Px, {0xdf,(05)} },
	{ AFMOVVP,	yfmvp,	Px, {0xdf,(07)} },
	{ AFMOVW,	yfmvf,	Px, {0xdf,(00),0xdf,(02)} },
	{ AFMOVWP,	yfmvp,	Px, {0xdf,(03)} },
	{ AFMOVX,	yfmvx,	Px, {0xdb,(05)} },
	{ AFMOVXP,	yfmvp,	Px, {0xdb,(07)} },

	{ AFCOMB },
	{ AFCOMBP },
	{ AFCOMD,	yfadd,	Px, {0xdc,(02),0xd8,(02),0xdc,(02)} },	/* botch */
	{ AFCOMDP,	yfadd,	Px, {0xdc,(03),0xd8,(03),0xdc,(03)} },	/* botch */
	{ AFCOMDPP,	ycompp,	Px, {0xde,(03)} },
	{ AFCOMF,	yfmvx,	Px, {0xd8,(02)} },
	{ AFCOMFP,	yfmvx,	Px, {0xd8,(03)} },
	{ AFCOML,	yfmvx,	Px, {0xda,(02)} },
	{ AFCOMLP,	yfmvx,	Px, {0xda,(03)} },
	{ AFCOMW,	yfmvx,	Px, {0xde,(02)} },
	{ AFCOMWP,	yfmvx,	Px, {0xde,(03)} },

	{ AFUCOM,	ycompp,	Px, {0xdd,(04)} },
	{ AFUCOMP,	ycompp, Px, {0xdd,(05)} },
	{ AFUCOMPP,	ycompp,	Px, {0xda,(13)} },

	{ AFADDDP,	yfaddp,	Px, {0xde,(00)} },
	{ AFADDW,	yfmvx,	Px, {0xde,(00)} },
	{ AFADDL,	yfmvx,	Px, {0xda,(00)} },
	{ AFADDF,	yfmvx,	Px, {0xd8,(00)} },
	{ AFADDD,	yfadd,	Px, {0xdc,(00),0xd8,(00),0xdc,(00)} },

	{ AFMULDP,	yfaddp,	Px, {0xde,(01)} },
	{ AFMULW,	yfmvx,	Px, {0xde,(01)} },
	{ AFMULL,	yfmvx,	Px, {0xda,(01)} },
	{ AFMULF,	yfmvx,	Px, {0xd8,(01)} },
	{ AFMULD,	yfadd,	Px, {0xdc,(01),0xd8,(01),0xdc,(01)} },

	{ AFSUBDP,	yfaddp,	Px, {0xde,(05)} },
	{ AFSUBW,	yfmvx,	Px, {0xde,(04)} },
	{ AFSUBL,	yfmvx,	Px, {0xda,(04)} },
	{ AFSUBF,	yfmvx,	Px, {0xd8,(04)} },
	{ AFSUBD,	yfadd,	Px, {0xdc,(04),0xd8,(04),0xdc,(05)} },

	{ AFSUBRDP,	yfaddp,	Px, {0xde,(04)} },
	{ AFSUBRW,	yfmvx,	Px, {0xde,(05)} },
	{ AFSUBRL,	yfmvx,	Px, {0xda,(05)} },
	{ AFSUBRF,	yfmvx,	Px, {0xd8,(05)} },
	{ AFSUBRD,	yfadd,	Px, {0xdc,(05),0xd8,(05),0xdc,(04)} },

	{ AFDIVDP,	yfaddp,	Px, {0xde,(07)} },
	{ AFDIVW,	yfmvx,	Px, {0xde,(06)} },
	{ AFDIVL,	yfmvx,	Px, {0xda,(06)} },
	{ AFDIVF,	yfmvx,	Px, {0xd8,(06)} },
	{ AFDIVD,	yfadd,	Px, {0xdc,(06),0xd8,(06),0xdc,(07)} },

	{ AFDIVRDP,	yfaddp,	Px, {0xde,(06)} },
	{ AFDIVRW,	yfmvx,	Px, {0xde,(07)} },
	{ AFDIVRL,	yfmvx,	Px, {0xda,(07)} },
	{ AFDIVRF,	yfmvx,	Px, {0xd8,(07)} },
	{ AFDIVRD,	yfadd,	Px, {0xdc,(07),0xd8,(07),0xdc,(06)} },

	{ AFXCHD,	yfxch,	Px, {0xd9,(01),0xd9,(01)} },
	{ AFFREE },
	{ AFLDCW,	ystcw,	Px, {0xd9,(05),0xd9,(05)} },
	{ AFLDENV,	ystcw,	Px, {0xd9,(04),0xd9,(04)} },
	{ AFRSTOR,	ysvrs,	Px, {0xdd,(04),0xdd,(04)} },
	{ AFSAVE,	ysvrs,	Px, {0xdd,(06),0xdd,(06)} },
	{ AFSTCW,	ystcw,	Px, {0xd9,(07),0xd9,(07)} },
	{ AFSTENV,	ystcw,	Px, {0xd9,(06),0xd9,(06)} },
	{ AFSTSW,	ystsw,	Px, {0xdd,(07),0xdf,0xe0} },
	{ AF2XM1,	ynone,	Px, {0xd9, 0xf0} },
	{ AFABS,	ynone,	Px, {0xd9, 0xe1} },
	{ AFCHS,	ynone,	Px, {0xd9, 0xe0} },
	{ AFCLEX,	ynone,	Px, {0xdb, 0xe2} },
	{ AFCOS,	ynone,	Px, {0xd9, 0xff} },
	{ AFDECSTP,	ynone,	Px, {0xd9, 0xf6} },
	{ AFINCSTP,	ynone,	Px, {0xd9, 0xf7} },
	{ AFINIT,	ynone,	Px, {0xdb, 0xe3} },
	{ AFLD1,	ynone,	Px, {0xd9, 0xe8} },
	{ AFLDL2E,	ynone,	Px, {0xd9, 0xea} },
	{ AFLDL2T,	ynone,	Px, {0xd9, 0xe9} },
	{ AFLDLG2,	ynone,	Px, {0xd9, 0xec} },
	{ AFLDLN2,	ynone,	Px, {0xd9, 0xed} },
	{ AFLDPI,	ynone,	Px, {0xd9, 0xeb} },
	{ AFLDZ,	ynone,	Px, {0xd9, 0xee} },
	{ AFNOP,	ynone,	Px, {0xd9, 0xd0} },
	{ AFPATAN,	ynone,	Px, {0xd9, 0xf3} },
	{ AFPREM,	ynone,	Px, {0xd9, 0xf8} },
	{ AFPREM1,	ynone,	Px, {0xd9, 0xf5} },
	{ AFPTAN,	ynone,	Px, {0xd9, 0xf2} },
	{ AFRNDINT,	ynone,	Px, {0xd9, 0xfc} },
	{ AFSCALE,	ynone,	Px, {0xd9, 0xfd} },
	{ AFSIN,	ynone,	Px, {0xd9, 0xfe} },
	{ AFSINCOS,	ynone,	Px, {0xd9, 0xfb} },
	{ AFSQRT,	ynone,	Px, {0xd9, 0xfa} },
	{ AFTST,	ynone,	Px, {0xd9, 0xe4} },
	{ AFXAM,	ynone,	Px, {0xd9, 0xe5} },
	{ AFXTRACT,	ynone,	Px, {0xd9, 0xf4} },
	{ AFYL2X,	ynone,	Px, {0xd9, 0xf1} },
	{ AFYL2XP1,	ynone,	Px, {0xd9, 0xf9} },

	{ ACMPXCHGB,	yrb_mb,	Pb, {0x0f,0xb0} },
	{ ACMPXCHGL,	yrl_ml,	Px, {0x0f,0xb1} },
	{ ACMPXCHGW,	yrl_ml,	Pe, {0x0f,0xb1} },
	{ ACMPXCHGQ,	yrl_ml,	Pw, {0x0f,0xb1} },
	{ ACMPXCHG8B,	yscond,	Pm, {0xc7,(01)} },
	{ AINVD,	ynone,	Pm, {0x08} },
	{ AINVLPG,	ymbs,	Pm, {0x01,(07)} },
	{ ALFENCE,	ynone,	Pm, {0xae,0xe8} },
	{ AMFENCE,	ynone,	Pm, {0xae,0xf0} },
	{ AMOVNTIL,	yrl_ml,	Pm, {0xc3} },
	{ AMOVNTIQ,	yrl_ml, Pw, {0x0f,0xc3} },
	{ ARDMSR,	ynone,	Pm, {0x32} },
	{ ARDPMC,	ynone,	Pm, {0x33} },
	{ ARDTSC,	ynone,	Pm, {0x31} },
	{ ARSM,		ynone,	Pm, {0xaa} },
	{ ASFENCE,	ynone,	Pm, {0xae,0xf8} },
	{ ASYSRET,	ynone,	Pm, {0x07} },
	{ AWBINVD,	ynone,	Pm, {0x09} },
	{ AWRMSR,	ynone,	Pm, {0x30} },

	{ AXADDB,	yrb_mb,	Pb, {0x0f,0xc0} },
	{ AXADDL,	yrl_ml,	Px, {0x0f,0xc1} },
	{ AXADDQ,	yrl_ml,	Pw, {0x0f,0xc1} },
	{ AXADDW,	yrl_ml,	Pe, {0x0f,0xc1} },

	{ ACRC32B,       ycrc32l,Px, {0xf2,0x0f,0x38,0xf0,0} },
	{ ACRC32Q,       ycrc32l,Pw, {0xf2,0x0f,0x38,0xf1,0} },
	
	{ APREFETCHT0,	yprefetch,	Pm,	{0x18,(01)} },
	{ APREFETCHT1,	yprefetch,	Pm,	{0x18,(02)} },
	{ APREFETCHT2,	yprefetch,	Pm,	{0x18,(03)} },
	{ APREFETCHNTA,	yprefetch,	Pm,	{0x18,(00)} },
	
	{ AMOVQL,	yrl_ml,	Px, {0x89} },

	{ AUNDEF,		ynone,	Px, {0x0f, 0x0b} },

	{ AAESENC,	yaes,	Pq, {0x38,0xdc,(0)} },
	{ AAESENCLAST,	yaes,	Pq, {0x38,0xdd,(0)} },
	{ AAESDEC,	yaes,	Pq, {0x38,0xde,(0)} },
	{ AAESDECLAST,	yaes,	Pq, {0x38,0xdf,(0)} },
	{ AAESIMC,	yaes,	Pq, {0x38,0xdb,(0)} },
	{ AAESKEYGENASSIST,	yaes2,	Pq, {0x3a,0xdf,(0)} },

	{ APSHUFD,	yaes2,	Pq,	{0x70,(0)} },
	{ APCLMULQDQ,	yxshuf,	Pq, {0x3a,0x44,0} },

	{ AUSEFIELD,	ynop,	Px, {0,0} },
	{ ATYPE },
	{ AFUNCDATA,	yfuncdata,	Px, {0,0} },
	{ APCDATA,	ypcdata,	Px, {0,0} },
	{ ACHECKNIL },
	{ AVARDEF },
	{ AVARKILL },
	{ ADUFFCOPY,	yduff,	Px, {0xe8} },
	{ ADUFFZERO,	yduff,	Px, {0xe8} },

	{ AEND },
	{0}
};

static Optab*	opindex[ALAST+1];
static vlong	vaddr(Link*, Prog*, Addr*, Reloc*);

// isextern reports whether s describes an external symbol that must avoid pc-relative addressing.
// This happens on systems like Solaris that call .so functions instead of system calls.
// It does not seem to be necessary for any other systems. This is probably working
// around a Solaris-specific bug that should be fixed differently, but we don't know
// what that bug is. And this does fix it.
static int
isextern(LSym *s)
{
	// All the Solaris dynamic imports from libc.so begin with "libc_".
	return strncmp(s->name, "libc_", 5) == 0;
}

// single-instruction no-ops of various lengths.
// constructed by hand and disassembled with gdb to verify.
// see http://www.agner.org/optimize/optimizing_assembly.pdf for discussion.
static uchar nop[][16] = {
	{0x90},
	{0x66, 0x90},
	{0x0F, 0x1F, 0x00},
	{0x0F, 0x1F, 0x40, 0x00},
	{0x0F, 0x1F, 0x44, 0x00, 0x00},
	{0x66, 0x0F, 0x1F, 0x44, 0x00, 0x00},
	{0x0F, 0x1F, 0x80, 0x00, 0x00, 0x00, 0x00},
	{0x0F, 0x1F, 0x84, 0x00, 0x00, 0x00, 0x00, 0x00},
	{0x66, 0x0F, 0x1F, 0x84, 0x00, 0x00, 0x00, 0x00, 0x00},
	// Native Client rejects the repeated 0x66 prefix.
	// {0x66, 0x66, 0x0F, 0x1F, 0x84, 0x00, 0x00, 0x00, 0x00, 0x00},
};

static void
fillnop(uchar *p, int n)
{
	int m;

	while(n > 0) {
		m = n;
		if(m > nelem(nop))
			m = nelem(nop);
		memmove(p, nop[m-1], m);
		p += m;
		n -= m;
	}
}

static void instinit(void);

static int32
naclpad(Link *ctxt, LSym *s, int32 c, int32 pad)
{
	symgrow(ctxt, s, c+pad);
	fillnop(s->p+c, pad);
	return c+pad;
}

static int
spadjop(Link *ctxt, Prog *p, int l, int q)
{
	if(p->mode != 64 || ctxt->arch->ptrsize == 4)
		return l;
	return q;
}

void
span6(Link *ctxt, LSym *s)
{
	Prog *p, *q;
	int32 c, v, loop;
	uchar *bp;
	int n, m, i;

	ctxt->cursym = s;
	
	if(s->p != nil)
		return;
	
	if(ycover[0] == 0)
		instinit();
	
	for(p = ctxt->cursym->text; p != nil; p = p->link) {
		if(p->to.type == TYPE_BRANCH)
			if(p->pcond == nil)
				p->pcond = p;
		if(p->as == AADJSP) {
			p->to.type = TYPE_REG;
			p->to.reg = REG_SP;
			v = -p->from.offset;
			p->from.offset = v;
			p->as = spadjop(ctxt, p, AADDL, AADDQ);
			if(v < 0) {
				p->as = spadjop(ctxt, p, ASUBL, ASUBQ);
				v = -v;
				p->from.offset = v;
			}
			if(v == 0)
				p->as = ANOP;
		}
	}

	for(p = s->text; p != nil; p = p->link) {
		p->back = 2;	// use short branches first time through
		if((q = p->pcond) != nil && (q->back & 2)) {
			p->back |= 1;	// backward jump
			q->back |= 4;   // loop head
		}

		if(p->as == AADJSP) {
			p->to.type = TYPE_REG;
			p->to.reg = REG_SP;
			v = -p->from.offset;
			p->from.offset = v;
			p->as = spadjop(ctxt, p, AADDL, AADDQ);
			if(v < 0) {
				p->as = spadjop(ctxt, p, ASUBL, ASUBQ);
				v = -v;
				p->from.offset = v;
			}
			if(v == 0)
				p->as = ANOP;
		}
	}
	
	n = 0;
	do {
		loop = 0;
		memset(s->r, 0, s->nr*sizeof s->r[0]);
		s->nr = 0;
		s->np = 0;
		c = 0;
		for(p = s->text; p != nil; p = p->link) {
			if(ctxt->headtype == Hnacl && p->isize > 0) {
				static LSym *deferreturn;
				
				if(deferreturn == nil)
					deferreturn = linklookup(ctxt, "runtime.deferreturn", 0);

				// pad everything to avoid crossing 32-byte boundary
				if((c>>5) != ((c+p->isize-1)>>5))
					c = naclpad(ctxt, s, c, -c&31);
				// pad call deferreturn to start at 32-byte boundary
				// so that subtracting 5 in jmpdefer will jump back
				// to that boundary and rerun the call.
				if(p->as == ACALL && p->to.sym == deferreturn)
					c = naclpad(ctxt, s, c, -c&31);
				// pad call to end at 32-byte boundary
				if(p->as == ACALL)
					c = naclpad(ctxt, s, c, -(c+p->isize)&31);
				
				// the linker treats REP and STOSQ as different instructions
				// but in fact the REP is a prefix on the STOSQ.
				// make sure REP has room for 2 more bytes, so that
				// padding will not be inserted before the next instruction.
				if((p->as == AREP || p->as == AREPN) && (c>>5) != ((c+3-1)>>5))
					c = naclpad(ctxt, s, c, -c&31);
				
				// same for LOCK.
				// various instructions follow; the longest is 4 bytes.
				// give ourselves 8 bytes so as to avoid surprises.
				if(p->as == ALOCK && (c>>5) != ((c+8-1)>>5))
					c = naclpad(ctxt, s, c, -c&31);
			}

			if((p->back & 4) && (c&(LoopAlign-1)) != 0) {
				// pad with NOPs
				v = -c&(LoopAlign-1);
				if(v <= MaxLoopPad) {
					symgrow(ctxt, s, c+v);
					fillnop(s->p+c, v);
					c += v;
				}
			}

			p->pc = c;

			// process forward jumps to p
			for(q = p->comefrom; q != nil; q = q->forwd) {
				v = p->pc - (q->pc + q->mark);
				if(q->back & 2)	{	// short
					if(v > 127) {
						loop++;
						q->back ^= 2;
					}
					if(q->as == AJCXZL)
						s->p[q->pc+2] = v;
					else
						s->p[q->pc+1] = v;
				} else {
					bp = s->p + q->pc + q->mark - 4;
					*bp++ = v;
					*bp++ = v>>8;
					*bp++ = v>>16;
					*bp = v>>24;
				}	
			}
			p->comefrom = nil;

			p->pc = c;
			asmins(ctxt, p);
			m = ctxt->andptr-ctxt->and;
			if(p->isize != m) {
				p->isize = m;
				loop++;
			}
			symgrow(ctxt, s, p->pc+m);
			memmove(s->p+p->pc, ctxt->and, m);
			p->mark = m;
			c += m;
		}
		if(++n > 20) {
			ctxt->diag("span must be looping");
			sysfatal("loop");
		}
	} while(loop);
	
	if(ctxt->headtype == Hnacl)
		c = naclpad(ctxt, s, c, -c&31);
	
	c += -c&(FuncAlign-1);
	s->size = c;

	if(0 /* debug['a'] > 1 */) {
		print("span1 %s %lld (%d tries)\n %.6ux", s->name, s->size, n, 0);
		for(i=0; i<s->np; i++) {
			print(" %.2ux", s->p[i]);
			if(i%16 == 15)
				print("\n  %.6ux", i+1);
		}
		if(i%16)
			print("\n");
	
		for(i=0; i<s->nr; i++) {
			Reloc *r;
			
			r = &s->r[i];
			print(" rel %#.4ux/%d %s%+lld\n", r->off, r->siz, r->sym->name, r->add);
		}
	}
}

static void
instinit(void)
{
	int c, i;

	for(i=1; optab[i].as; i++) {
		c = optab[i].as;
		if(opindex[c] != nil)
			sysfatal("phase error in optab: %d (%A)", i, c);
		opindex[c] = &optab[i];
	}

	for(i=0; i<Ymax; i++)
		ycover[i*Ymax + i] = 1;

	ycover[Yi0*Ymax + Yi8] = 1;
	ycover[Yi1*Ymax + Yi8] = 1;

	ycover[Yi0*Ymax + Ys32] = 1;
	ycover[Yi1*Ymax + Ys32] = 1;
	ycover[Yi8*Ymax + Ys32] = 1;

	ycover[Yi0*Ymax + Yi32] = 1;
	ycover[Yi1*Ymax + Yi32] = 1;
	ycover[Yi8*Ymax + Yi32] = 1;
	ycover[Ys32*Ymax + Yi32] = 1;

	ycover[Yi0*Ymax + Yi64] = 1;
	ycover[Yi1*Ymax + Yi64] = 1;
	ycover[Yi8*Ymax + Yi64] = 1;
	ycover[Ys32*Ymax + Yi64] = 1;
	ycover[Yi32*Ymax + Yi64] = 1;

	ycover[Yal*Ymax + Yrb] = 1;
	ycover[Ycl*Ymax + Yrb] = 1;
	ycover[Yax*Ymax + Yrb] = 1;
	ycover[Ycx*Ymax + Yrb] = 1;
	ycover[Yrx*Ymax + Yrb] = 1;
	ycover[Yrl*Ymax + Yrb] = 1;

	ycover[Ycl*Ymax + Ycx] = 1;

	ycover[Yax*Ymax + Yrx] = 1;
	ycover[Ycx*Ymax + Yrx] = 1;

	ycover[Yax*Ymax + Yrl] = 1;
	ycover[Ycx*Ymax + Yrl] = 1;
	ycover[Yrx*Ymax + Yrl] = 1;

	ycover[Yf0*Ymax + Yrf] = 1;

	ycover[Yal*Ymax + Ymb] = 1;
	ycover[Ycl*Ymax + Ymb] = 1;
	ycover[Yax*Ymax + Ymb] = 1;
	ycover[Ycx*Ymax + Ymb] = 1;
	ycover[Yrx*Ymax + Ymb] = 1;
	ycover[Yrb*Ymax + Ymb] = 1;
	ycover[Yrl*Ymax + Ymb] = 1;
	ycover[Ym*Ymax + Ymb] = 1;

	ycover[Yax*Ymax + Yml] = 1;
	ycover[Ycx*Ymax + Yml] = 1;
	ycover[Yrx*Ymax + Yml] = 1;
	ycover[Yrl*Ymax + Yml] = 1;
	ycover[Ym*Ymax + Yml] = 1;

	ycover[Yax*Ymax + Ymm] = 1;
	ycover[Ycx*Ymax + Ymm] = 1;
	ycover[Yrx*Ymax + Ymm] = 1;
	ycover[Yrl*Ymax + Ymm] = 1;
	ycover[Ym*Ymax + Ymm] = 1;
	ycover[Ymr*Ymax + Ymm] = 1;

	ycover[Ym*Ymax + Yxm] = 1;
	ycover[Yxr*Ymax + Yxm] = 1;

	for(i=0; i<MAXREG; i++) {
		reg[i] = -1;
		if(i >= REG_AL && i <= REG_R15B) {
			reg[i] = (i-REG_AL) & 7;
			if(i >= REG_SPB && i <= REG_DIB)
				regrex[i] = 0x40;
			if(i >= REG_R8B && i <= REG_R15B)
				regrex[i] = Rxr | Rxx | Rxb;
		}
		if(i >= REG_AH && i<= REG_BH)
			reg[i] = 4 + ((i-REG_AH) & 7);
		if(i >= REG_AX && i <= REG_R15) {
			reg[i] = (i-REG_AX) & 7;
			if(i >= REG_R8)
				regrex[i] = Rxr | Rxx | Rxb;
		}
		if(i >= REG_F0 && i <= REG_F0+7)
			reg[i] = (i-REG_F0) & 7;
		if(i >= REG_M0 && i <= REG_M0+7)
			reg[i] = (i-REG_M0) & 7;
		if(i >= REG_X0 && i <= REG_X0+15) {
			reg[i] = (i-REG_X0) & 7;
			if(i >= REG_X0+8)
				regrex[i] = Rxr | Rxx | Rxb;
		}
		if(i >= REG_CR+8 && i <= REG_CR+15)
			regrex[i] = Rxr;
	}
}

static int
prefixof(Link *ctxt, Addr *a)
{
	if(a->type == TYPE_MEM && a->name == NAME_NONE) {
		switch(a->reg) {
		case REG_CS:
			return 0x2e;
		case REG_DS:
			return 0x3e;
		case REG_ES:
			return 0x26;
		case REG_FS:
			return 0x64;
		case REG_GS:
			return 0x65;
		case REG_TLS:
			// NOTE: Systems listed here should be only systems that
			// support direct TLS references like 8(TLS) implemented as
			// direct references from FS or GS. Systems that require
			// the initial-exec model, where you load the TLS base into
			// a register and then index from that register, do not reach
			// this code and should not be listed.
			switch(ctxt->headtype) {
			default:
				sysfatal("unknown TLS base register for %s", headstr(ctxt->headtype));
			case Hdragonfly:
			case Hfreebsd:
			case Hlinux:
			case Hnetbsd:
			case Hopenbsd:
			case Hsolaris:
				return 0x64; // FS
			case Hdarwin:
				return 0x65; // GS
			}
		}
	}
	switch(a->index) {
	case REG_CS:
		return 0x2e;
	case REG_DS:
		return 0x3e;
	case REG_ES:
		return 0x26;
	case REG_FS:
		return 0x64;
	case REG_GS:
		return 0x65;
	}
	return 0;
}

static int
oclass(Link *ctxt, Addr *a)
{
	vlong v;
	int32 l;
	
	// TODO(rsc): This special case is for SHRQ $3, AX:DX,
	// which encodes as SHRQ $32(DX*0), AX.
	// Similarly SHRQ CX, AX:DX is really SHRQ CX(DX*0), AX.
	// Change encoding and remove.
	if((a->type == TYPE_CONST || a->type == TYPE_REG) && a->index != REG_NONE && a->scale == 0)
		return Ycol;

	switch(a->type) {
	case TYPE_NONE:
		return Ynone;

	case TYPE_BRANCH:
		return Ybr;

	case TYPE_MEM:
		return Ym;

	case TYPE_ADDR:
		switch(a->name) {
		case NAME_EXTERN:
		case NAME_STATIC:
			if(a->sym != nil && isextern(a->sym))
				return Yi32;
			return Yiauto; // use pc-relative addressing
		case NAME_AUTO:
		case NAME_PARAM:
			return Yiauto;
		}

		// TODO(rsc): DUFFZERO/DUFFCOPY encoding forgot to set a->index
		// and got Yi32 in an earlier version of this code.
		// Keep doing that until we fix yduff etc.
		if(a->sym != nil && strncmp(a->sym->name, "runtime.duff", 12) == 0)
			return Yi32;
		
		if(a->sym != nil || a->name != NAME_NONE)
			ctxt->diag("unexpected addr: %D", a);
		// fall through

	case TYPE_CONST:
		if(a->sym != nil)
			ctxt->diag("TYPE_CONST with symbol: %D", a);

		v = a->offset;
		if(v == 0)
			return Yi0;
		if(v == 1)
			return Yi1;
		if(v >= -128 && v <= 127)
			return Yi8;
		l = v;
		if((vlong)l == v)
			return Ys32;	/* can sign extend */
		if((v>>32) == 0)
			return Yi32;	/* unsigned */
		return Yi64;

	case TYPE_TEXTSIZE:
		return Ytextsize;
	}
	
	if(a->type != TYPE_REG) {
		ctxt->diag("unexpected addr1: type=%d %D", a->type, a);
		return Yxxx;
	}

	switch(a->reg) {
	case REG_AL:
		return Yal;

	case REG_AX:
		return Yax;

/*
	case REG_SPB:
*/
	case REG_BPB:
	case REG_SIB:
	case REG_DIB:
	case REG_R8B:
	case REG_R9B:
	case REG_R10B:
	case REG_R11B:
	case REG_R12B:
	case REG_R13B:
	case REG_R14B:
	case REG_R15B:
		if(ctxt->asmode != 64)
			return Yxxx;
	case REG_DL:
	case REG_BL:
	case REG_AH:
	case REG_CH:
	case REG_DH:
	case REG_BH:
		return Yrb;

	case REG_CL:
		return Ycl;

	case REG_CX:
		return Ycx;

	case REG_DX:
	case REG_BX:
		return Yrx;

	case REG_R8:	/* not really Yrl */
	case REG_R9:
	case REG_R10:
	case REG_R11:
	case REG_R12:
	case REG_R13:
	case REG_R14:
	case REG_R15:
		if(ctxt->asmode != 64)
			return Yxxx;
	case REG_SP:
	case REG_BP:
	case REG_SI:
	case REG_DI:
		return Yrl;

	case REG_F0+0:
		return	Yf0;

	case REG_F0+1:
	case REG_F0+2:
	case REG_F0+3:
	case REG_F0+4:
	case REG_F0+5:
	case REG_F0+6:
	case REG_F0+7:
		return	Yrf;

	case REG_M0+0:
	case REG_M0+1:
	case REG_M0+2:
	case REG_M0+3:
	case REG_M0+4:
	case REG_M0+5:
	case REG_M0+6:
	case REG_M0+7:
		return	Ymr;

	case REG_X0+0:
	case REG_X0+1:
	case REG_X0+2:
	case REG_X0+3:
	case REG_X0+4:
	case REG_X0+5:
	case REG_X0+6:
	case REG_X0+7:
	case REG_X0+8:
	case REG_X0+9:
	case REG_X0+10:
	case REG_X0+11:
	case REG_X0+12:
	case REG_X0+13:
	case REG_X0+14:
	case REG_X0+15:
		return	Yxr;

	case REG_CS:	return	Ycs;
	case REG_SS:	return	Yss;
	case REG_DS:	return	Yds;
	case REG_ES:	return	Yes;
	case REG_FS:	return	Yfs;
	case REG_GS:	return	Ygs;
	case REG_TLS:	return	Ytls;

	case REG_GDTR:	return	Ygdtr;
	case REG_IDTR:	return	Yidtr;
	case REG_LDTR:	return	Yldtr;
	case REG_MSW:	return	Ymsw;
	case REG_TASK:	return	Ytask;

	case REG_CR+0:	return	Ycr0;
	case REG_CR+1:	return	Ycr1;
	case REG_CR+2:	return	Ycr2;
	case REG_CR+3:	return	Ycr3;
	case REG_CR+4:	return	Ycr4;
	case REG_CR+5:	return	Ycr5;
	case REG_CR+6:	return	Ycr6;
	case REG_CR+7:	return	Ycr7;
	case REG_CR+8:	return	Ycr8;

	case REG_DR+0:	return	Ydr0;
	case REG_DR+1:	return	Ydr1;
	case REG_DR+2:	return	Ydr2;
	case REG_DR+3:	return	Ydr3;
	case REG_DR+4:	return	Ydr4;
	case REG_DR+5:	return	Ydr5;
	case REG_DR+6:	return	Ydr6;
	case REG_DR+7:	return	Ydr7;

	case REG_TR+0:	return	Ytr0;
	case REG_TR+1:	return	Ytr1;
	case REG_TR+2:	return	Ytr2;
	case REG_TR+3:	return	Ytr3;
	case REG_TR+4:	return	Ytr4;
	case REG_TR+5:	return	Ytr5;
	case REG_TR+6:	return	Ytr6;
	case REG_TR+7:	return	Ytr7;

	}
	return Yxxx;
}

static void
asmidx(Link *ctxt, int scale, int index, int base)
{
	int i;

	switch(index) {
	default:
		goto bad;

	case REG_NONE:
		i = 4 << 3;
		goto bas;

	case REG_R8:
	case REG_R9:
	case REG_R10:
	case REG_R11:
	case REG_R12:
	case REG_R13:
	case REG_R14:
	case REG_R15:
		if(ctxt->asmode != 64)
			goto bad;
	case REG_AX:
	case REG_CX:
	case REG_DX:
	case REG_BX:
	case REG_BP:
	case REG_SI:
	case REG_DI:
		i = reg[index] << 3;
		break;
	}
	switch(scale) {
	default:
		goto bad;
	case 1:
		break;
	case 2:
		i |= (1<<6);
		break;
	case 4:
		i |= (2<<6);
		break;
	case 8:
		i |= (3<<6);
		break;
	}
bas:
	switch(base) {
	default:
		goto bad;
	case REG_NONE:	/* must be mod=00 */
		i |= 5;
		break;
	case REG_R8:
	case REG_R9:
	case REG_R10:
	case REG_R11:
	case REG_R12:
	case REG_R13:
	case REG_R14:
	case REG_R15:
		if(ctxt->asmode != 64)
			goto bad;
	case REG_AX:
	case REG_CX:
	case REG_DX:
	case REG_BX:
	case REG_SP:
	case REG_BP:
	case REG_SI:
	case REG_DI:
		i |= reg[base];
		break;
	}
	*ctxt->andptr++ = i;
	return;
bad:
	ctxt->diag("asmidx: bad address %d/%d/%d", scale, index, base);
	*ctxt->andptr++ = 0;
	return;
}

static void
put4(Link *ctxt, int32 v)
{
	ctxt->andptr[0] = v;
	ctxt->andptr[1] = v>>8;
	ctxt->andptr[2] = v>>16;
	ctxt->andptr[3] = v>>24;
	ctxt->andptr += 4;
}

static void
relput4(Link *ctxt, Prog *p, Addr *a)
{
	vlong v;
	Reloc rel, *r;
	
	v = vaddr(ctxt, p, a, &rel);
	if(rel.siz != 0) {
		if(rel.siz != 4)
			ctxt->diag("bad reloc");
		r = addrel(ctxt->cursym);
		*r = rel;
		r->off = p->pc + ctxt->andptr - ctxt->and;
	}
	put4(ctxt, v);
}

static void
put8(Link *ctxt, vlong v)
{
	ctxt->andptr[0] = v;
	ctxt->andptr[1] = v>>8;
	ctxt->andptr[2] = v>>16;
	ctxt->andptr[3] = v>>24;
	ctxt->andptr[4] = v>>32;
	ctxt->andptr[5] = v>>40;
	ctxt->andptr[6] = v>>48;
	ctxt->andptr[7] = v>>56;
	ctxt->andptr += 8;
}

/*
static void
relput8(Prog *p, Addr *a)
{
	vlong v;
	Reloc rel, *r;
	
	v = vaddr(ctxt, p, a, &rel);
	if(rel.siz != 0) {
		r = addrel(ctxt->cursym);
		*r = rel;
		r->siz = 8;
		r->off = p->pc + ctxt->andptr - ctxt->and;
	}
	put8(ctxt, v);
}
*/

static vlong
vaddr(Link *ctxt, Prog *p, Addr *a, Reloc *r)
{
	LSym *s;
	
	USED(p);

	if(r != nil)
		memset(r, 0, sizeof *r);

	switch(a->name) {
	case NAME_STATIC:
	case NAME_EXTERN:
		s = a->sym;
		if(r == nil) {
			ctxt->diag("need reloc for %D", a);
			sysfatal("reloc");
		}
		if(isextern(s)) {
			r->siz = 4;
			r->type = R_ADDR;
		} else {
			r->siz = 4;
			r->type = R_PCREL;
		}
		r->off = -1;	// caller must fill in
		r->sym = s;
		r->add = a->offset;
		if(s->type == STLSBSS) {
			r->xadd = r->add - r->siz;
			r->type = R_TLS;
			r->xsym = s;
		}
		return 0;
	}
	
	if((a->type == TYPE_MEM || a->type == TYPE_ADDR) && a->reg == REG_TLS) {
		if(r == nil) {
			ctxt->diag("need reloc for %D", a);
			sysfatal("reloc");
		}
		r->type = R_TLS_LE;
		r->siz = 4;
		r->off = -1;	// caller must fill in
		r->add = a->offset;
		return 0;
	}

	return a->offset;
}

static void
asmandsz(Link *ctxt, Prog *p, Addr *a, int r, int rex, int m64)
{
	int32 v;
	int base;
	Reloc rel;

	USED(m64);
	USED(p);

	rex &= (0x40 | Rxr);
	v = a->offset;
	rel.siz = 0;

	switch(a->type) {
	case TYPE_ADDR:
		if(a->name == NAME_NONE)
			ctxt->diag("unexpected TYPE_ADDR with NAME_NONE");
		if(a->index == REG_TLS)
			ctxt->diag("unexpected TYPE_ADDR with index==REG_TLS");
		goto bad;
	
	case TYPE_REG:
		if(a->reg < REG_AL || REG_X0+15 < a->reg)
			goto bad;
		if(v)
			goto bad;
		*ctxt->andptr++ = (3 << 6) | (reg[a->reg] << 0) | (r << 3);
		ctxt->rexflag |= (regrex[a->reg] & (0x40 | Rxb)) | rex;
		return;
	}

	if(a->type != TYPE_MEM)
		goto bad;

	if(a->index != REG_NONE && a->index != REG_TLS) {
		base = a->reg;
		switch(a->name) {
		case NAME_EXTERN:
		case NAME_STATIC:
			if(!isextern(a->sym))
				goto bad;
<<<<<<< HEAD
			case D_EXTERN:
			case D_STATIC:
				if(!isextern(a->sym))
					goto bad;
				t = D_NONE;
				v = vaddr(ctxt, p, a, &rel);
				break;
			case D_AUTO:
			case D_PARAM:
				t = D_SP;
				break;
			}
		} else
			t -= D_INDIR;
		ctxt->rexflag |= (regrex[(int)a->index] & Rxx) | (regrex[t] & Rxb) | rex;
		if(t == D_NONE) {
=======
			base = REG_NONE;
			v = vaddr(ctxt, p, a, &rel);
			break;
		case NAME_AUTO:
		case NAME_PARAM:
			base = REG_SP;
			break;
		}
		
		ctxt->rexflag |= (regrex[(int)a->index] & Rxx) | (regrex[base] & Rxb) | rex;
		if(base == REG_NONE) {
>>>>>>> b8fcae02
			*ctxt->andptr++ = (0 << 6) | (4 << 0) | (r << 3);
			asmidx(ctxt, a->scale, a->index, base);
			goto putrelv;
		}
		if(v == 0 && rel.siz == 0 && base != REG_BP && base != REG_R13) {
			*ctxt->andptr++ = (0 << 6) | (4 << 0) | (r << 3);
			asmidx(ctxt, a->scale, a->index, base);
			return;
		}
		if(v >= -128 && v < 128 && rel.siz == 0) {
			*ctxt->andptr++ = (1 << 6) | (4 << 0) | (r << 3);
			asmidx(ctxt, a->scale, a->index, base);
			*ctxt->andptr++ = v;
			return;
		}
		*ctxt->andptr++ = (2 << 6) | (4 << 0) | (r << 3);
		asmidx(ctxt, a->scale, a->index, base);
		goto putrelv;
	}

	base = a->reg;
	switch(a->name) {
	case NAME_STATIC:
	case NAME_EXTERN:
		if(a->sym == nil)
			ctxt->diag("bad addr: %P", p);
		base = REG_NONE;
		v = vaddr(ctxt, p, a, &rel);
		break;
	case NAME_AUTO:
	case NAME_PARAM:
		base = REG_SP;
		break;
	}

	if(base == REG_TLS)
		v = vaddr(ctxt, p, a, &rel);
	
<<<<<<< HEAD
	scale = a->scale;
	if(t < D_INDIR) {
		switch(a->type) {
		default:
			goto bad;
		case D_STATIC:
		case D_EXTERN:
			t = D_NONE;
			v = vaddr(ctxt, p, a, &rel);
			break;
		case D_AUTO:
		case D_PARAM:
			t = D_SP;
			break;
		}
		scale = 1;
	} else
		t -= D_INDIR;
	if(t == D_TLS)
		v = vaddr(ctxt, p, a, &rel);

	ctxt->rexflag |= (regrex[t] & Rxb) | rex;
	if(t == D_NONE || (D_CS <= t && t <= D_GS) || t == D_TLS) {
		if((a->sym == nil || !isextern(a->sym)) && t == D_NONE && (a->type == D_STATIC || a->type == D_EXTERN) || ctxt->asmode != 64) {
=======
	ctxt->rexflag |= (regrex[base] & Rxb) | rex;
	if(base == REG_NONE || (REG_CS <= base && base <= REG_GS) || base == REG_TLS) {
		if((a->sym == nil || !isextern(a->sym)) && base == REG_NONE && (a->name == NAME_STATIC || a->name == NAME_EXTERN) || ctxt->asmode != 64) {
>>>>>>> b8fcae02
			*ctxt->andptr++ = (0 << 6) | (5 << 0) | (r << 3);
			goto putrelv;
		}
		/* temporary */
		*ctxt->andptr++ = (0 <<  6) | (4 << 0) | (r << 3);	/* sib present */
		*ctxt->andptr++ = (0 << 6) | (4 << 3) | (5 << 0);	/* DS:d32 */
		goto putrelv;
	}

	if(base == REG_SP || base == REG_R12) {
		if(v == 0) {
			*ctxt->andptr++ = (0 << 6) | (reg[base] << 0) | (r << 3);
			asmidx(ctxt, a->scale, REG_NONE, base);
			return;
		}
		if(v >= -128 && v < 128) {
			*ctxt->andptr++ = (1 << 6) | (reg[base] << 0) | (r << 3);
			asmidx(ctxt, a->scale, REG_NONE, base);
			*ctxt->andptr++ = v;
			return;
		}
		*ctxt->andptr++ = (2 << 6) | (reg[base] << 0) | (r << 3);
		asmidx(ctxt, a->scale, REG_NONE, base);
		goto putrelv;
	}

	if(REG_AX <= base && base <= REG_R15) {
		if(a->index == REG_TLS) {
			memset(&rel, 0, sizeof rel);
			rel.type = R_TLS_IE;
			rel.siz = 4;
			rel.sym = nil;
			rel.add = v;
			v = 0;
		}
		if(v == 0 && rel.siz == 0 && base != REG_BP && base != REG_R13) {
			*ctxt->andptr++ = (0 << 6) | (reg[base] << 0) | (r << 3);
			return;
		}
		if(v >= -128 && v < 128 && rel.siz == 0) {
			ctxt->andptr[0] = (1 << 6) | (reg[base] << 0) | (r << 3);
			ctxt->andptr[1] = v;
			ctxt->andptr += 2;
			return;
		}
		*ctxt->andptr++ = (2 << 6) | (reg[base] << 0) | (r << 3);
		goto putrelv;
	}

	goto bad;
	
putrelv:
	if(rel.siz != 0) {
		Reloc *r;

		if(rel.siz != 4) {
			ctxt->diag("bad rel");
			goto bad;
		}
		r = addrel(ctxt->cursym);
		*r = rel;
		r->off = ctxt->curp->pc + ctxt->andptr - ctxt->and;
	}
		
	put4(ctxt, v);
	return;

bad:
	ctxt->diag("asmand: bad address %D", a);
	return;
}

static void
asmand(Link *ctxt, Prog *p, Addr *a, Addr *ra)
{
<<<<<<< HEAD
	asmandsz(ctxt, p, a, reg[ra->type], regrex[ra->type], 0);
=======
	asmandsz(ctxt, p, a, reg[ra->reg], regrex[ra->reg], 0);
>>>>>>> b8fcae02
}

static void
asmando(Link *ctxt, Prog *p, Addr *a, int o)
{
	asmandsz(ctxt, p, a, o, 0, 0);
}

static void
bytereg(Addr *a, uint8 *t)
{
	if(a->type == TYPE_REG && a->index == REG_NONE && (REG_AX <= a->reg && a->reg <= REG_R15)) {
		a->reg += REG_AL - REG_AX;
		*t = 0;
	}
}

enum {
	E = 0xff,
};
static Movtab	ymovtab[] =
{
/* push */
	{APUSHL,	Ycs,	Ynone,	0,	{0x0e,E,0,0}},
	{APUSHL,	Yss,	Ynone,	0,	{0x16,E,0,0}},
	{APUSHL,	Yds,	Ynone,	0,	{0x1e,E,0,0}},
	{APUSHL,	Yes,	Ynone,	0,	{0x06,E,0,0}},
	{APUSHL,	Yfs,	Ynone,	0,	{0x0f,0xa0,E,0}},
	{APUSHL,	Ygs,	Ynone,	0,	{0x0f,0xa8,E,0}},
	{APUSHQ,	Yfs,	Ynone,	0,	{0x0f,0xa0,E,0}},
	{APUSHQ,	Ygs,	Ynone,	0,	{0x0f,0xa8,E,0}},

	{APUSHW,	Ycs,	Ynone,	0,	{Pe,0x0e,E,0}},
	{APUSHW,	Yss,	Ynone,	0,	{Pe,0x16,E,0}},
	{APUSHW,	Yds,	Ynone,	0,	{Pe,0x1e,E,0}},
	{APUSHW,	Yes,	Ynone,	0,	{Pe,0x06,E,0}},
	{APUSHW,	Yfs,	Ynone,	0,	{Pe,0x0f,0xa0,E}},
	{APUSHW,	Ygs,	Ynone,	0,	{Pe,0x0f,0xa8,E}},

/* pop */
	{APOPL,	Ynone,	Yds,	0,	{0x1f,E,0,0}},
	{APOPL,	Ynone,	Yes,	0,	{0x07,E,0,0}},
	{APOPL,	Ynone,	Yss,	0,	{0x17,E,0,0}},
	{APOPL,	Ynone,	Yfs,	0,	{0x0f,0xa1,E,0}},
	{APOPL,	Ynone,	Ygs,	0,	{0x0f,0xa9,E,0}},
	{APOPQ,	Ynone,	Yfs,	0,	{0x0f,0xa1,E,0}},
	{APOPQ,	Ynone,	Ygs,	0,	{0x0f,0xa9,E,0}},

	{APOPW,	Ynone,	Yds,	0,	{Pe,0x1f,E,0}},
	{APOPW,	Ynone,	Yes,	0,	{Pe,0x07,E,0}},
	{APOPW,	Ynone,	Yss,	0,	{Pe,0x17,E,0}},
	{APOPW,	Ynone,	Yfs,	0,	{Pe,0x0f,0xa1,E}},
	{APOPW,	Ynone,	Ygs,	0,	{Pe,0x0f,0xa9,E}},

/* mov seg */
	{AMOVW,	Yes,	Yml,	1,	{0x8c,0,0,0}},
	{AMOVW,	Ycs,	Yml,	1,	{0x8c,1,0,0}},
	{AMOVW,	Yss,	Yml,	1,	{0x8c,2,0,0}},
	{AMOVW,	Yds,	Yml,	1,	{0x8c,3,0,0}},
	{AMOVW,	Yfs,	Yml,	1,	{0x8c,4,0,0}},
	{AMOVW,	Ygs,	Yml,	1,	{0x8c,5,0,0}},

	{AMOVW,	Yml,	Yes,	2,	{0x8e,0,0,0}},
	{AMOVW,	Yml,	Ycs,	2,	{0x8e,1,0,0}},
	{AMOVW,	Yml,	Yss,	2,	{0x8e,2,0,0}},
	{AMOVW,	Yml,	Yds,	2,	{0x8e,3,0,0}},
	{AMOVW,	Yml,	Yfs,	2,	{0x8e,4,0,0}},
	{AMOVW,	Yml,	Ygs,	2,	{0x8e,5,0,0}},

/* mov cr */
	{AMOVL,	Ycr0,	Yml,	3,	{0x0f,0x20,0,0}},
	{AMOVL,	Ycr2,	Yml,	3,	{0x0f,0x20,2,0}},
	{AMOVL,	Ycr3,	Yml,	3,	{0x0f,0x20,3,0}},
	{AMOVL,	Ycr4,	Yml,	3,	{0x0f,0x20,4,0}},
	{AMOVL,	Ycr8,	Yml,	3,	{0x0f,0x20,8,0}},
	{AMOVQ,	Ycr0,	Yml,	3,	{0x0f,0x20,0,0}},
	{AMOVQ,	Ycr2,	Yml,	3,	{0x0f,0x20,2,0}},
	{AMOVQ,	Ycr3,	Yml,	3,	{0x0f,0x20,3,0}},
	{AMOVQ,	Ycr4,	Yml,	3,	{0x0f,0x20,4,0}},
	{AMOVQ,	Ycr8,	Yml,	3,	{0x0f,0x20,8,0}},

	{AMOVL,	Yml,	Ycr0,	4,	{0x0f,0x22,0,0}},
	{AMOVL,	Yml,	Ycr2,	4,	{0x0f,0x22,2,0}},
	{AMOVL,	Yml,	Ycr3,	4,	{0x0f,0x22,3,0}},
	{AMOVL,	Yml,	Ycr4,	4,	{0x0f,0x22,4,0}},
	{AMOVL,	Yml,	Ycr8,	4,	{0x0f,0x22,8,0}},
	{AMOVQ,	Yml,	Ycr0,	4,	{0x0f,0x22,0,0}},
	{AMOVQ,	Yml,	Ycr2,	4,	{0x0f,0x22,2,0}},
	{AMOVQ,	Yml,	Ycr3,	4,	{0x0f,0x22,3,0}},
	{AMOVQ,	Yml,	Ycr4,	4,	{0x0f,0x22,4,0}},
	{AMOVQ,	Yml,	Ycr8,	4,	{0x0f,0x22,8,0}},

/* mov dr */
	{AMOVL,	Ydr0,	Yml,	3,	{0x0f,0x21,0,0}},
	{AMOVL,	Ydr6,	Yml,	3,	{0x0f,0x21,6,0}},
	{AMOVL,	Ydr7,	Yml,	3,	{0x0f,0x21,7,0}},
	{AMOVQ,	Ydr0,	Yml,	3,	{0x0f,0x21,0,0}},
	{AMOVQ,	Ydr6,	Yml,	3,	{0x0f,0x21,6,0}},
	{AMOVQ,	Ydr7,	Yml,	3,	{0x0f,0x21,7,0}},

	{AMOVL,	Yml,	Ydr0,	4,	{0x0f,0x23,0,0}},
	{AMOVL,	Yml,	Ydr6,	4,	{0x0f,0x23,6,0}},
	{AMOVL,	Yml,	Ydr7,	4,	{0x0f,0x23,7,0}},
	{AMOVQ,	Yml,	Ydr0,	4,	{0x0f,0x23,0,0}},
	{AMOVQ,	Yml,	Ydr6,	4,	{0x0f,0x23,6,0}},
	{AMOVQ,	Yml,	Ydr7,	4,	{0x0f,0x23,7,0}},

/* mov tr */
	{AMOVL,	Ytr6,	Yml,	3,	{0x0f,0x24,6,0}},
	{AMOVL,	Ytr7,	Yml,	3,	{0x0f,0x24,7,0}},

	{AMOVL,	Yml,	Ytr6,	4,	{0x0f,0x26,6,E}},
	{AMOVL,	Yml,	Ytr7,	4,	{0x0f,0x26,7,E}},

/* lgdt, sgdt, lidt, sidt */
	{AMOVL,	Ym,	Ygdtr,	4,	{0x0f,0x01,2,0}},
	{AMOVL,	Ygdtr,	Ym,	3,	{0x0f,0x01,0,0}},
	{AMOVL,	Ym,	Yidtr,	4,	{0x0f,0x01,3,0}},
	{AMOVL,	Yidtr,	Ym,	3,	{0x0f,0x01,1,0}},
	{AMOVQ,	Ym,	Ygdtr,	4,	{0x0f,0x01,2,0}},
	{AMOVQ,	Ygdtr,	Ym,	3,	{0x0f,0x01,0,0}},
	{AMOVQ,	Ym,	Yidtr,	4,	{0x0f,0x01,3,0}},
	{AMOVQ,	Yidtr,	Ym,	3,	{0x0f,0x01,1,0}},

/* lldt, sldt */
	{AMOVW,	Yml,	Yldtr,	4,	{0x0f,0x00,2,0}},
	{AMOVW,	Yldtr,	Yml,	3,	{0x0f,0x00,0,0}},

/* lmsw, smsw */
	{AMOVW,	Yml,	Ymsw,	4,	{0x0f,0x01,6,0}},
	{AMOVW,	Ymsw,	Yml,	3,	{0x0f,0x01,4,0}},

/* ltr, str */
	{AMOVW,	Yml,	Ytask,	4,	{0x0f,0x00,3,0}},
	{AMOVW,	Ytask,	Yml,	3,	{0x0f,0x00,1,0}},

/* load full pointer */
	{AMOVL,	Yml,	Ycol,	5,	{0,0,0,0}},
	{AMOVW,	Yml,	Ycol,	5,	{Pe,0,0,0}},

/* double shift */
	{ASHLL,	Ycol,	Yml,	6,	{0xa4,0xa5,0,0}},
	{ASHRL,	Ycol,	Yml,	6,	{0xac,0xad,0,0}},
	{ASHLQ,	Ycol,	Yml,	6,	{Pw,0xa4,0xa5,0}},
	{ASHRQ,	Ycol,	Yml,	6,	{Pw,0xac,0xad,0}},
	{ASHLW,	Ycol,	Yml,	6,	{Pe,0xa4,0xa5,0}},
	{ASHRW,	Ycol,	Yml,	6,	{Pe,0xac,0xad,0}},

/* load TLS base */
	{AMOVQ,	Ytls,	Yrl,	7,	{0,0,0,0}},

	{0}
};

static int
isax(Addr *a)
{
	switch(a->reg) {
	case REG_AX:
	case REG_AL:
	case REG_AH:
		return 1;
	}
	if(a->index == REG_AX)
		return 1;
	return 0;
}

static void
subreg(Prog *p, int from, int to)
{
	if(0 /* debug['Q'] */)
		print("\n%P	s/%R/%R/\n", p, from, to);

	if(p->from.reg == from) {
		p->from.reg = to;
		p->ft = 0;
	}
	if(p->to.reg == from) {
		p->to.reg = to;
		p->tt = 0;
	}

	if(p->from.index == from) {
		p->from.index = to;
		p->ft = 0;
	}
	if(p->to.index == from) {
		p->to.index = to;
		p->tt = 0;
	}

	if(0 /* debug['Q'] */)
		print("%P\n", p);
}

static int
mediaop(Link *ctxt, Optab *o, int op, int osize, int z)
{
	switch(op){
	case Pm:
	case Pe:
	case Pf2:
	case Pf3:
		if(osize != 1){
			if(op != Pm)
				*ctxt->andptr++ = op;
			*ctxt->andptr++ = Pm;
			op = o->op[++z];
			break;
		}
	default:
		if(ctxt->andptr == ctxt->and || ctxt->and[ctxt->andptr - ctxt->and - 1] != Pm)
			*ctxt->andptr++ = Pm;
		break;
	}
	*ctxt->andptr++ = op;
	return z;
}

static void
doasm(Link *ctxt, Prog *p)
{
	Optab *o;
	Prog *q, pp;
	uchar *t;
	Movtab *mo;
	int z, op, ft, tt, xo, l, pre;
	vlong v;
	Reloc rel, *r;
	Addr *a;
	
	ctxt->curp = p;	// TODO

	o = opindex[p->as];
	if(o == nil) {
		ctxt->diag("asmins: missing op %P", p);
		return;
	}

	pre = prefixof(ctxt, &p->from);
	if(pre)
		*ctxt->andptr++ = pre;
	pre = prefixof(ctxt, &p->to);
	if(pre)
		*ctxt->andptr++ = pre;

	if(p->ft == 0)
		p->ft = oclass(ctxt, &p->from);
	if(p->tt == 0)
		p->tt = oclass(ctxt, &p->to);

	ft = p->ft * Ymax;
	tt = p->tt * Ymax;

	t = o->ytab;
	if(t == 0) {
		ctxt->diag("asmins: noproto %P", p);
		return;
	}
	xo = o->op[0] == 0x0f;
	for(z=0; *t; z+=t[3]+xo,t+=4)
		if(ycover[ft+t[0]])
		if(ycover[tt+t[1]])
			goto found;
	goto domov;

found:
	switch(o->prefix) {
	case Pq:	/* 16 bit escape and opcode escape */
		*ctxt->andptr++ = Pe;
		*ctxt->andptr++ = Pm;
		break;
	case Pq3:	/* 16 bit escape, Rex.w, and opcode escape */
		*ctxt->andptr++ = Pe;
		*ctxt->andptr++ = Pw;
		*ctxt->andptr++ = Pm;
		break;

	case Pf2:	/* xmm opcode escape */
	case Pf3:
		*ctxt->andptr++ = o->prefix;
		*ctxt->andptr++ = Pm;
		break;

	case Pm:	/* opcode escape */
		*ctxt->andptr++ = Pm;
		break;

	case Pe:	/* 16 bit escape */
		*ctxt->andptr++ = Pe;
		break;

	case Pw:	/* 64-bit escape */
		if(p->mode != 64)
			ctxt->diag("asmins: illegal 64: %P", p);
		ctxt->rexflag |= Pw;
		break;

	case Pb:	/* botch */
		bytereg(&p->from, &p->ft);
		bytereg(&p->to, &p->tt);
		break;

	case P32:	/* 32 bit but illegal if 64-bit mode */
		if(p->mode == 64)
			ctxt->diag("asmins: illegal in 64-bit mode: %P", p);
		break;

	case Py:	/* 64-bit only, no prefix */
		if(p->mode != 64)
			ctxt->diag("asmins: illegal in %d-bit mode: %P", p->mode, p);
		break;
	}

	if(z >= nelem(o->op))
		sysfatal("asmins bad table %P", p);
	op = o->op[z];
	if(op == 0x0f) {
		*ctxt->andptr++ = op;
		op = o->op[++z];
	}
	switch(t[2]) {
	default:
		ctxt->diag("asmins: unknown z %d %P", t[2], p);
		return;

	case Zpseudo:
		break;

	case Zlit:
		for(; op = o->op[z]; z++)
			*ctxt->andptr++ = op;
		break;

	case Zlitm_r:
		for(; op = o->op[z]; z++)
			*ctxt->andptr++ = op;
		asmand(ctxt, p, &p->from, &p->to);
		break;

	case Zmb_r:
		bytereg(&p->from, &p->ft);
		/* fall through */
	case Zm_r:
		*ctxt->andptr++ = op;
		asmand(ctxt, p, &p->from, &p->to);
		break;
	case Zm2_r:
		*ctxt->andptr++ = op;
		*ctxt->andptr++ = o->op[z+1];
		asmand(ctxt, p, &p->from, &p->to);
		break;

	case Zm_r_xm:
		mediaop(ctxt, o, op, t[3], z);
		asmand(ctxt, p, &p->from, &p->to);
		break;

	case Zm_r_xm_nr:
		ctxt->rexflag = 0;
		mediaop(ctxt, o, op, t[3], z);
		asmand(ctxt, p, &p->from, &p->to);
		break;

	case Zm_r_i_xm:
		mediaop(ctxt, o, op, t[3], z);
		asmand(ctxt, p, &p->from, &p->to);
		*ctxt->andptr++ = p->to.offset;
		break;

	case Zm_r_3d:
		*ctxt->andptr++ = 0x0f;
		*ctxt->andptr++ = 0x0f;
		asmand(ctxt, p, &p->from, &p->to);
		*ctxt->andptr++ = op;
		break;

	case Zibm_r:
		while ((op = o->op[z++]) != 0)
			*ctxt->andptr++ = op;
		asmand(ctxt, p, &p->from, &p->to);
		*ctxt->andptr++ = p->to.offset;
		break;

	case Zaut_r:
		*ctxt->andptr++ = 0x8d;	/* leal */
		if(p->from.type != TYPE_ADDR)
			ctxt->diag("asmins: Zaut sb type ADDR");
<<<<<<< HEAD
		p->from.type = p->from.index;
		p->from.index = D_NONE;
		asmand(ctxt, p, &p->from, &p->to);
		p->from.index = p->from.type;
		p->from.type = D_ADDR;
=======
		p->from.type = TYPE_MEM;
		asmand(ctxt, p, &p->from, &p->to);
		p->from.type = TYPE_ADDR;
>>>>>>> b8fcae02
		break;

	case Zm_o:
		*ctxt->andptr++ = op;
		asmando(ctxt, p, &p->from, o->op[z+1]);
		break;

	case Zr_m:
		*ctxt->andptr++ = op;
		asmand(ctxt, p, &p->to, &p->from);
		break;

	case Zr_m_xm:
		mediaop(ctxt, o, op, t[3], z);
		asmand(ctxt, p, &p->to, &p->from);
		break;

	case Zr_m_xm_nr:
		ctxt->rexflag = 0;
		mediaop(ctxt, o, op, t[3], z);
		asmand(ctxt, p, &p->to, &p->from);
		break;

	case Zr_m_i_xm:
		mediaop(ctxt, o, op, t[3], z);
		asmand(ctxt, p, &p->to, &p->from);
		*ctxt->andptr++ = p->from.offset;
		break;

	case Zo_m:
		*ctxt->andptr++ = op;
		asmando(ctxt, p, &p->to, o->op[z+1]);
		break;

	case Zcallindreg:
		r = addrel(ctxt->cursym);
		r->off = p->pc;
		r->type = R_CALLIND;
		r->siz = 0;
		// fallthrough
	case Zo_m64:
		*ctxt->andptr++ = op;
		asmandsz(ctxt, p, &p->to, o->op[z+1], 0, 1);
		break;

	case Zm_ibo:
		*ctxt->andptr++ = op;
		asmando(ctxt, p, &p->from, o->op[z+1]);
		*ctxt->andptr++ = vaddr(ctxt, p, &p->to, nil);
		break;

	case Zibo_m:
		*ctxt->andptr++ = op;
		asmando(ctxt, p, &p->to, o->op[z+1]);
		*ctxt->andptr++ = vaddr(ctxt, p, &p->from, nil);
		break;

	case Zibo_m_xm:
		z = mediaop(ctxt, o, op, t[3], z);
		asmando(ctxt, p, &p->to, o->op[z+1]);
		*ctxt->andptr++ = vaddr(ctxt, p, &p->from, nil);
		break;

	case Z_ib:
	case Zib_:
		if(t[2] == Zib_)
			a = &p->from;
		else
			a = &p->to;
		*ctxt->andptr++ = op;
		*ctxt->andptr++ = vaddr(ctxt, p, a, nil);
		break;

	case Zib_rp:
<<<<<<< HEAD
		ctxt->rexflag |= regrex[p->to.type] & (Rxb|0x40);
		*ctxt->andptr++ = op + reg[p->to.type];
=======
		ctxt->rexflag |= regrex[p->to.reg] & (Rxb|0x40);
		*ctxt->andptr++ = op + reg[p->to.reg];
>>>>>>> b8fcae02
		*ctxt->andptr++ = vaddr(ctxt, p, &p->from, nil);
		break;

	case Zil_rp:
		ctxt->rexflag |= regrex[p->to.reg] & Rxb;
		*ctxt->andptr++ = op + reg[p->to.reg];
		if(o->prefix == Pe) {
			v = vaddr(ctxt, p, &p->from, nil);
			*ctxt->andptr++ = v;
			*ctxt->andptr++ = v>>8;
		}
		else
			relput4(ctxt, p, &p->from);
		break;

	case Zo_iw:
		*ctxt->andptr++ = op;
<<<<<<< HEAD
		if(p->from.type != D_NONE){
=======
		if(p->from.type != TYPE_NONE){
>>>>>>> b8fcae02
			v = vaddr(ctxt, p, &p->from, nil);
			*ctxt->andptr++ = v;
			*ctxt->andptr++ = v>>8;
		}
		break;

	case Ziq_rp:
		v = vaddr(ctxt, p, &p->from, &rel);
		l = v>>32;
		if(l == 0 && rel.siz != 8){
			//p->mark |= 0100;
			//print("zero: %llux %P\n", v, p);
			ctxt->rexflag &= ~(0x40|Rxw);
			ctxt->rexflag |= regrex[p->to.reg] & Rxb;
			*ctxt->andptr++ = 0xb8 + reg[p->to.reg];
			if(rel.type != 0) {
				r = addrel(ctxt->cursym);
				*r = rel;
				r->off = p->pc + ctxt->andptr - ctxt->and;
			}
			put4(ctxt, v);
		}else if(l == -1 && (v&((uvlong)1<<31))!=0){	/* sign extend */
			//p->mark |= 0100;
			//print("sign: %llux %P\n", v, p);
			*ctxt->andptr ++ = 0xc7;
			asmando(ctxt, p, &p->to, 0);
			put4(ctxt, v);
		}else{	/* need all 8 */
			//print("all: %llux %P\n", v, p);
			ctxt->rexflag |= regrex[p->to.reg] & Rxb;
			*ctxt->andptr++ = op + reg[p->to.reg];
			if(rel.type != 0) {
				r = addrel(ctxt->cursym);
				*r = rel;
				r->off = p->pc + ctxt->andptr - ctxt->and;
			}
			put8(ctxt, v);
		}
		break;

	case Zib_rr:
		*ctxt->andptr++ = op;
		asmand(ctxt, p, &p->to, &p->to);
		*ctxt->andptr++ = vaddr(ctxt, p, &p->from, nil);
		break;

	case Z_il:
	case Zil_:
		if(t[2] == Zil_)
			a = &p->from;
		else
			a = &p->to;
		*ctxt->andptr++ = op;
		if(o->prefix == Pe) {
			v = vaddr(ctxt, p, a, nil);
			*ctxt->andptr++ = v;
			*ctxt->andptr++ = v>>8;
		}
		else
			relput4(ctxt, p, a);
		break;

	case Zm_ilo:
	case Zilo_m:
		*ctxt->andptr++ = op;
		if(t[2] == Zilo_m) {
			a = &p->from;
			asmando(ctxt, p, &p->to, o->op[z+1]);
		} else {
			a = &p->to;
			asmando(ctxt, p, &p->from, o->op[z+1]);
		}
		if(o->prefix == Pe) {
			v = vaddr(ctxt, p, a, nil);
			*ctxt->andptr++ = v;
			*ctxt->andptr++ = v>>8;
		}
		else
			relput4(ctxt, p, a);
		break;

	case Zil_rr:
		*ctxt->andptr++ = op;
		asmand(ctxt, p, &p->to, &p->to);
		if(o->prefix == Pe) {
			v = vaddr(ctxt, p, &p->from, nil);
			*ctxt->andptr++ = v;
			*ctxt->andptr++ = v>>8;
		}
		else
			relput4(ctxt, p, &p->from);
		break;

	case Z_rp:
		ctxt->rexflag |= regrex[p->to.reg] & (Rxb|0x40);
		*ctxt->andptr++ = op + reg[p->to.reg];
		break;

	case Zrp_:
		ctxt->rexflag |= regrex[p->from.reg] & (Rxb|0x40);
		*ctxt->andptr++ = op + reg[p->from.reg];
		break;

	case Zclr:
		ctxt->rexflag &= ~Pw;
		*ctxt->andptr++ = op;
		asmand(ctxt, p, &p->to, &p->to);
		break;

	case Zcall:
		if(p->to.sym == nil) {
			ctxt->diag("call without target");
			sysfatal("bad code");
		}
		*ctxt->andptr++ = op;
		r = addrel(ctxt->cursym);
		r->off = p->pc + ctxt->andptr - ctxt->and;
		r->sym = p->to.sym;
		r->add = p->to.offset;
		r->type = R_CALL;
		r->siz = 4;
		put4(ctxt, 0);
		break;

	case Zbr:
	case Zjmp:
	case Zloop:
		// TODO: jump across functions needs reloc
		if(p->to.sym != nil) {
			if(t[2] != Zjmp) {
				ctxt->diag("branch to ATEXT");
				sysfatal("bad code");
			}
			*ctxt->andptr++ = o->op[z+1];
			r = addrel(ctxt->cursym);
			r->off = p->pc + ctxt->andptr - ctxt->and;
			r->sym = p->to.sym;
			r->type = R_PCREL;
			r->siz = 4;
			put4(ctxt, 0);
			break;
		}
		// Assumes q is in this function.
		// TODO: Check in input, preserve in brchain.

		// Fill in backward jump now.
		q = p->pcond;
		if(q == nil) {
			ctxt->diag("jmp/branch/loop without target");
			sysfatal("bad code");
		}
		if(p->back & 1) {
			v = q->pc - (p->pc + 2);
			if(v >= -128) {
				if(p->as == AJCXZL)
					*ctxt->andptr++ = 0x67;
				*ctxt->andptr++ = op;
				*ctxt->andptr++ = v;
			} else if(t[2] == Zloop) {
				ctxt->diag("loop too far: %P", p);
			} else {
				v -= 5-2;
				if(t[2] == Zbr) {
					*ctxt->andptr++ = 0x0f;
					v--;
				}
				*ctxt->andptr++ = o->op[z+1];
				*ctxt->andptr++ = v;
				*ctxt->andptr++ = v>>8;
				*ctxt->andptr++ = v>>16;
				*ctxt->andptr++ = v>>24;
			}
			break;
		}
		
		// Annotate target; will fill in later.
		p->forwd = q->comefrom;
		q->comefrom = p;
		if(p->back & 2)	{ // short
			if(p->as == AJCXZL)
				*ctxt->andptr++ = 0x67;
			*ctxt->andptr++ = op;
			*ctxt->andptr++ = 0;
		} else if(t[2] == Zloop) {
			ctxt->diag("loop too far: %P", p);
		} else {
			if(t[2] == Zbr)
				*ctxt->andptr++ = 0x0f;
			*ctxt->andptr++ = o->op[z+1];
			*ctxt->andptr++ = 0;
			*ctxt->andptr++ = 0;
			*ctxt->andptr++ = 0;
			*ctxt->andptr++ = 0;
		}
		break;
				
/*
		v = q->pc - p->pc - 2;
		if((v >= -128 && v <= 127) || p->pc == -1 || q->pc == -1) {
			*ctxt->andptr++ = op;
			*ctxt->andptr++ = v;
		} else {
			v -= 5-2;
			if(t[2] == Zbr) {
				*ctxt->andptr++ = 0x0f;
				v--;
			}
			*ctxt->andptr++ = o->op[z+1];
			*ctxt->andptr++ = v;
			*ctxt->andptr++ = v>>8;
			*ctxt->andptr++ = v>>16;
			*ctxt->andptr++ = v>>24;
		}
*/
		break;

	case Zbyte:
		v = vaddr(ctxt, p, &p->from, &rel);
		if(rel.siz != 0) {
			rel.siz = op;
			r = addrel(ctxt->cursym);
			*r = rel;
			r->off = p->pc + ctxt->andptr - ctxt->and;
		}
		*ctxt->andptr++ = v;
		if(op > 1) {
			*ctxt->andptr++ = v>>8;
			if(op > 2) {
				*ctxt->andptr++ = v>>16;
				*ctxt->andptr++ = v>>24;
				if(op > 4) {
					*ctxt->andptr++ = v>>32;
					*ctxt->andptr++ = v>>40;
					*ctxt->andptr++ = v>>48;
					*ctxt->andptr++ = v>>56;
				}
			}
		}
		break;
	}
	return;

domov:
	for(mo=ymovtab; mo->as; mo++)
		if(p->as == mo->as)
		if(ycover[ft+mo->ft])
		if(ycover[tt+mo->tt]){
			t = mo->op;
			goto mfound;
		}
bad:
	if(p->mode != 64){
		/*
		 * here, the assembly has failed.
		 * if its a byte instruction that has
		 * unaddressable registers, try to
		 * exchange registers and reissue the
		 * instruction with the operands renamed.
		 */
		pp = *p;
		z = p->from.reg;
		if(p->from.type == TYPE_REG && z >= REG_BP && z <= REG_DI) {
			if(isax(&p->to) || p->to.type == TYPE_NONE) {
				// We certainly don't want to exchange
				// with AX if the op is MUL or DIV.
				*ctxt->andptr++ = 0x87;			/* xchg lhs,bx */
<<<<<<< HEAD
				asmando(ctxt, p, &p->from, reg[D_BX]);
				subreg(&pp, z, D_BX);
				doasm(ctxt, &pp);
				*ctxt->andptr++ = 0x87;			/* xchg lhs,bx */
				asmando(ctxt, p, &p->from, reg[D_BX]);
=======
				asmando(ctxt, p, &p->from, reg[REG_BX]);
				subreg(&pp, z, REG_BX);
				doasm(ctxt, &pp);
				*ctxt->andptr++ = 0x87;			/* xchg lhs,bx */
				asmando(ctxt, p, &p->from, reg[REG_BX]);
>>>>>>> b8fcae02
			} else {
				*ctxt->andptr++ = 0x90 + reg[z];		/* xchg lsh,ax */
				subreg(&pp, z, REG_AX);
				doasm(ctxt, &pp);
				*ctxt->andptr++ = 0x90 + reg[z];		/* xchg lsh,ax */
			}
			return;
		}
		z = p->to.reg;
		if(p->to.type == TYPE_REG && z >= REG_BP && z <= REG_DI) {
			if(isax(&p->from)) {
				*ctxt->andptr++ = 0x87;			/* xchg rhs,bx */
<<<<<<< HEAD
				asmando(ctxt, p, &p->to, reg[D_BX]);
				subreg(&pp, z, D_BX);
				doasm(ctxt, &pp);
				*ctxt->andptr++ = 0x87;			/* xchg rhs,bx */
				asmando(ctxt, p, &p->to, reg[D_BX]);
=======
				asmando(ctxt, p, &p->to, reg[REG_BX]);
				subreg(&pp, z, REG_BX);
				doasm(ctxt, &pp);
				*ctxt->andptr++ = 0x87;			/* xchg rhs,bx */
				asmando(ctxt, p, &p->to, reg[REG_BX]);
>>>>>>> b8fcae02
			} else {
				*ctxt->andptr++ = 0x90 + reg[z];		/* xchg rsh,ax */
				subreg(&pp, z, REG_AX);
				doasm(ctxt, &pp);
				*ctxt->andptr++ = 0x90 + reg[z];		/* xchg rsh,ax */
			}
			return;
		}
	}
	ctxt->diag("doasm: notfound ft=%d tt=%d %P %d %d", p->ft, p->tt, p, oclass(ctxt, &p->from), oclass(ctxt, &p->to));
	return;

mfound:
	switch(mo->code) {
	default:
		ctxt->diag("asmins: unknown mov %d %P", mo->code, p);
		break;

	case 0:	/* lit */
		for(z=0; t[z]!=E; z++)
			*ctxt->andptr++ = t[z];
		break;

	case 1:	/* r,m */
		*ctxt->andptr++ = t[0];
		asmando(ctxt, p, &p->to, t[1]);
		break;

	case 2:	/* m,r */
		*ctxt->andptr++ = t[0];
		asmando(ctxt, p, &p->from, t[1]);
		break;

	case 3:	/* r,m - 2op */
		*ctxt->andptr++ = t[0];
		*ctxt->andptr++ = t[1];
		asmando(ctxt, p, &p->to, t[2]);
<<<<<<< HEAD
		ctxt->rexflag |= regrex[p->from.type] & (Rxr|0x40);
=======
		ctxt->rexflag |= regrex[p->from.reg] & (Rxr|0x40);
>>>>>>> b8fcae02
		break;

	case 4:	/* m,r - 2op */
		*ctxt->andptr++ = t[0];
		*ctxt->andptr++ = t[1];
		asmando(ctxt, p, &p->from, t[2]);
<<<<<<< HEAD
		ctxt->rexflag |= regrex[p->to.type] & (Rxr|0x40);
=======
		ctxt->rexflag |= regrex[p->to.reg] & (Rxr|0x40);
>>>>>>> b8fcae02
		break;

	case 5:	/* load full pointer, trash heap */
		if(t[0])
			*ctxt->andptr++ = t[0];
		switch(p->to.index) {
		default:
			goto bad;
		case REG_DS:
			*ctxt->andptr++ = 0xc5;
			break;
		case REG_SS:
			*ctxt->andptr++ = 0x0f;
			*ctxt->andptr++ = 0xb2;
			break;
		case REG_ES:
			*ctxt->andptr++ = 0xc4;
			break;
		case REG_FS:
			*ctxt->andptr++ = 0x0f;
			*ctxt->andptr++ = 0xb4;
			break;
		case REG_GS:
			*ctxt->andptr++ = 0x0f;
			*ctxt->andptr++ = 0xb5;
			break;
		}
		asmand(ctxt, p, &p->from, &p->to);
		break;

	case 6:	/* double shift */
		if(t[0] == Pw){
			if(p->mode != 64)
				ctxt->diag("asmins: illegal 64: %P", p);
			ctxt->rexflag |= Pw;
			t++;
		}else if(t[0] == Pe){
			*ctxt->andptr++ = Pe;
			t++;
		}
		switch(p->from.type) {
		default:
			goto bad;
		case TYPE_CONST:
			*ctxt->andptr++ = 0x0f;
			*ctxt->andptr++ = t[0];
			asmandsz(ctxt, p, &p->to, reg[(int)p->from.index], regrex[(int)p->from.index], 0);
			*ctxt->andptr++ = p->from.offset;
			break;
<<<<<<< HEAD
		case D_CL:
		case D_CX:
			*ctxt->andptr++ = 0x0f;
			*ctxt->andptr++ = t[1];
			asmandsz(ctxt, p, &p->to, reg[(int)p->from.index], regrex[(int)p->from.index], 0);
			break;
=======
		case TYPE_REG:
			switch(p->from.reg) {
			default:
				goto bad;
			case REG_CL:
			case REG_CX:
				*ctxt->andptr++ = 0x0f;
				*ctxt->andptr++ = t[1];
				asmandsz(ctxt, p, &p->to, reg[(int)p->from.index], regrex[(int)p->from.index], 0);
				break;
			}
>>>>>>> b8fcae02
		}
		break;
	
	case 7:	/* mov tls, r */
		// NOTE: The systems listed here are the ones that use the "TLS initial exec" model,
		// where you load the TLS base register into a register and then index off that
		// register to access the actual TLS variables. Systems that allow direct TLS access
		// are handled in prefixof above and should not be listed here.
		switch(ctxt->headtype) {
		default:
			sysfatal("unknown TLS base location for %s", headstr(ctxt->headtype));

		case Hplan9:
			if(ctxt->plan9privates == nil)
				ctxt->plan9privates = linklookup(ctxt, "_privates", 0);
			memset(&pp.from, 0, sizeof pp.from);
			pp.from.type = TYPE_MEM;
			pp.from.name = NAME_EXTERN;
			pp.from.sym = ctxt->plan9privates;
			pp.from.offset = 0;
			pp.from.index = REG_NONE;
			ctxt->rexflag |= Pw;
			*ctxt->andptr++ = 0x8B;
			asmand(ctxt, p, &pp.from, &p->to);
			break;

		case Hsolaris: // TODO(rsc): Delete Hsolaris from list. Should not use this code. See progedit in obj6.c.
			// TLS base is 0(FS).
			pp.from = p->from;
			pp.from.type = TYPE_MEM;
			pp.from.name = NAME_NONE;
			pp.from.reg = REG_NONE;
			pp.from.offset = 0;
			pp.from.index = REG_NONE;
			pp.from.scale = 0;
			ctxt->rexflag |= Pw;
			*ctxt->andptr++ = 0x64; // FS
			*ctxt->andptr++ = 0x8B;
			asmand(ctxt, p, &pp.from, &p->to);
			break;
		
		case Hwindows:
			// Windows TLS base is always 0x28(GS).
			pp.from = p->from;
			pp.from.type = TYPE_MEM;
			pp.from.name = NAME_NONE;
			pp.from.reg = REG_GS;
			pp.from.offset = 0x28;
			pp.from.index = REG_NONE;
			pp.from.scale = 0;
			ctxt->rexflag |= Pw;
			*ctxt->andptr++ = 0x65; // GS
			*ctxt->andptr++ = 0x8B;
			asmand(ctxt, p, &pp.from, &p->to);
			break;
		}
		break;
	}
}

static uchar naclret[] = {
	0x5e, // POPL SI
	// 0x8b, 0x7d, 0x00, // MOVL (BP), DI - catch return to invalid address, for debugging
	0x83, 0xe6, 0xe0,	// ANDL $~31, SI
	0x4c, 0x01, 0xfe,	// ADDQ R15, SI
	0xff, 0xe6, // JMP SI
};

static uchar naclspfix[] = {
	0x4c, 0x01, 0xfc, // ADDQ R15, SP
};

static uchar naclbpfix[] = {
	0x4c, 0x01, 0xfd, // ADDQ R15, BP
};

static uchar naclmovs[] = {
	0x89, 0xf6,	// MOVL SI, SI
	0x49, 0x8d, 0x34, 0x37,	// LEAQ (R15)(SI*1), SI
	0x89, 0xff,	// MOVL DI, DI
	0x49, 0x8d, 0x3c, 0x3f,	// LEAQ (R15)(DI*1), DI
};

static uchar naclstos[] = {
	0x89, 0xff,	// MOVL DI, DI
	0x49, 0x8d, 0x3c, 0x3f,	// LEAQ (R15)(DI*1), DI
};

static void
nacltrunc(Link *ctxt, int reg)
{	
	if(reg >= REG_R8)
		*ctxt->andptr++ = 0x45;
	reg = (reg - REG_AX) & 7;
	*ctxt->andptr++ = 0x89;
	*ctxt->andptr++ = (3<<6) | (reg<<3) | reg;
}

static void
asmins(Link *ctxt, Prog *p)
{
	int i, n, np, c;
	uchar *and0;
	Reloc *r;
	
	ctxt->andptr = ctxt->and;
	ctxt->asmode = p->mode;
	
	if(p->as == AUSEFIELD) {
		r = addrel(ctxt->cursym);
		r->off = 0;
		r->siz = 0;
		r->sym = p->from.sym;
		r->type = R_USEFIELD;
		return;
	}
	
	if(ctxt->headtype == Hnacl) {
		if(p->as == AREP) {
			ctxt->rep++;
			return;
		}
		if(p->as == AREPN) {
			ctxt->repn++;
			return;
		}
		if(p->as == ALOCK) {
			ctxt->lock++;
			return;
		}
		if(p->as != ALEAQ && p->as != ALEAL) {
			if(p->from.index != TYPE_NONE && p->from.scale > 0)
				nacltrunc(ctxt, p->from.index);
			if(p->to.index != TYPE_NONE && p->to.scale > 0)
				nacltrunc(ctxt, p->to.index);
		}
		switch(p->as) {
		case ARET:
			memmove(ctxt->andptr, naclret, sizeof naclret);
			ctxt->andptr += sizeof naclret;
			return;
		case ACALL:
		case AJMP:
			if(p->to.type == TYPE_REG && REG_AX <= p->to.reg && p->to.reg <= REG_DI) {
				// ANDL $~31, reg
				*ctxt->andptr++ = 0x83;
				*ctxt->andptr++ = 0xe0 | (p->to.reg - REG_AX);
				*ctxt->andptr++ = 0xe0;
				// ADDQ R15, reg
				*ctxt->andptr++ = 0x4c;
				*ctxt->andptr++ = 0x01;
				*ctxt->andptr++ = 0xf8 | (p->to.reg - REG_AX);
			}
			if(p->to.type == TYPE_REG && REG_R8 <= p->to.reg && p->to.reg <= REG_R15) {
				// ANDL $~31, reg
				*ctxt->andptr++ = 0x41;
				*ctxt->andptr++ = 0x83;
				*ctxt->andptr++ = 0xe0 | (p->to.reg - REG_R8);
				*ctxt->andptr++ = 0xe0;
				// ADDQ R15, reg
				*ctxt->andptr++ = 0x4d;
				*ctxt->andptr++ = 0x01;
				*ctxt->andptr++ = 0xf8 | (p->to.reg - REG_R8);
			}
			break;
		case AINT:
			*ctxt->andptr++ = 0xf4;
			return;
		case ASCASB:
		case ASCASW:
		case ASCASL:
		case ASCASQ:
		case ASTOSB:
		case ASTOSW:
		case ASTOSL:
		case ASTOSQ:
			memmove(ctxt->andptr, naclstos, sizeof naclstos);
			ctxt->andptr += sizeof naclstos;
			break;
		case AMOVSB:
		case AMOVSW:
		case AMOVSL:
		case AMOVSQ:
			memmove(ctxt->andptr, naclmovs, sizeof naclmovs);
			ctxt->andptr += sizeof naclmovs;
			break;
		}
		if(ctxt->rep) {
			*ctxt->andptr++ = 0xf3;
			ctxt->rep = 0;
		}
		if(ctxt->repn) {
			*ctxt->andptr++ = 0xf2;
			ctxt->repn = 0;
		}
		if(ctxt->lock) {
			*ctxt->andptr++ = 0xf0;
			ctxt->lock = 0;
		}
	}		

	ctxt->rexflag = 0;
	and0 = ctxt->andptr;
	ctxt->asmode = p->mode;
	doasm(ctxt, p);
	if(ctxt->rexflag){
		/*
		 * as befits the whole approach of the architecture,
		 * the rex prefix must appear before the first opcode byte
		 * (and thus after any 66/67/f2/f3/26/2e/3e prefix bytes, but
		 * before the 0f opcode escape!), or it might be ignored.
		 * note that the handbook often misleadingly shows 66/f2/f3 in `opcode'.
		 */
		if(p->mode != 64)
			ctxt->diag("asmins: illegal in mode %d: %P", p->mode, p);
		n = ctxt->andptr - and0;
		for(np = 0; np < n; np++) {
			c = and0[np];
			if(c != 0xf2 && c != 0xf3 && (c < 0x64 || c > 0x67) && c != 0x2e && c != 0x3e && c != 0x26)
				break;
		}
		memmove(and0+np+1, and0+np, n-np);
		and0[np] = 0x40 | ctxt->rexflag;
		ctxt->andptr++;
	}
	n = ctxt->andptr - ctxt->and;
	for(i=ctxt->cursym->nr-1; i>=0; i--) {
		r = ctxt->cursym->r+i;
		if(r->off < p->pc)
			break;
		if(ctxt->rexflag)
			r->off++;
		if(r->type == R_PCREL || r->type == R_CALL)
			r->add -= p->pc + n - (r->off + r->siz);
	}

	if(ctxt->headtype == Hnacl && p->as != ACMPL && p->as != ACMPQ && p->to.type == TYPE_REG) {
		switch(p->to.reg) {
		case REG_SP:
			memmove(ctxt->andptr, naclspfix, sizeof naclspfix);
			ctxt->andptr += sizeof naclspfix;
			break;
		case REG_BP:
			memmove(ctxt->andptr, naclbpfix, sizeof naclbpfix);
			ctxt->andptr += sizeof naclbpfix;
			break;
		}
	}
}<|MERGE_RESOLUTION|>--- conflicted
+++ resolved
@@ -2380,24 +2380,6 @@
 		case NAME_STATIC:
 			if(!isextern(a->sym))
 				goto bad;
-<<<<<<< HEAD
-			case D_EXTERN:
-			case D_STATIC:
-				if(!isextern(a->sym))
-					goto bad;
-				t = D_NONE;
-				v = vaddr(ctxt, p, a, &rel);
-				break;
-			case D_AUTO:
-			case D_PARAM:
-				t = D_SP;
-				break;
-			}
-		} else
-			t -= D_INDIR;
-		ctxt->rexflag |= (regrex[(int)a->index] & Rxx) | (regrex[t] & Rxb) | rex;
-		if(t == D_NONE) {
-=======
 			base = REG_NONE;
 			v = vaddr(ctxt, p, a, &rel);
 			break;
@@ -2409,7 +2391,6 @@
 		
 		ctxt->rexflag |= (regrex[(int)a->index] & Rxx) | (regrex[base] & Rxb) | rex;
 		if(base == REG_NONE) {
->>>>>>> b8fcae02
 			*ctxt->andptr++ = (0 << 6) | (4 << 0) | (r << 3);
 			asmidx(ctxt, a->scale, a->index, base);
 			goto putrelv;
@@ -2448,36 +2429,9 @@
 	if(base == REG_TLS)
 		v = vaddr(ctxt, p, a, &rel);
 	
-<<<<<<< HEAD
-	scale = a->scale;
-	if(t < D_INDIR) {
-		switch(a->type) {
-		default:
-			goto bad;
-		case D_STATIC:
-		case D_EXTERN:
-			t = D_NONE;
-			v = vaddr(ctxt, p, a, &rel);
-			break;
-		case D_AUTO:
-		case D_PARAM:
-			t = D_SP;
-			break;
-		}
-		scale = 1;
-	} else
-		t -= D_INDIR;
-	if(t == D_TLS)
-		v = vaddr(ctxt, p, a, &rel);
-
-	ctxt->rexflag |= (regrex[t] & Rxb) | rex;
-	if(t == D_NONE || (D_CS <= t && t <= D_GS) || t == D_TLS) {
-		if((a->sym == nil || !isextern(a->sym)) && t == D_NONE && (a->type == D_STATIC || a->type == D_EXTERN) || ctxt->asmode != 64) {
-=======
 	ctxt->rexflag |= (regrex[base] & Rxb) | rex;
 	if(base == REG_NONE || (REG_CS <= base && base <= REG_GS) || base == REG_TLS) {
 		if((a->sym == nil || !isextern(a->sym)) && base == REG_NONE && (a->name == NAME_STATIC || a->name == NAME_EXTERN) || ctxt->asmode != 64) {
->>>>>>> b8fcae02
 			*ctxt->andptr++ = (0 << 6) | (5 << 0) | (r << 3);
 			goto putrelv;
 		}
@@ -2553,11 +2507,7 @@
 static void
 asmand(Link *ctxt, Prog *p, Addr *a, Addr *ra)
 {
-<<<<<<< HEAD
-	asmandsz(ctxt, p, a, reg[ra->type], regrex[ra->type], 0);
-=======
 	asmandsz(ctxt, p, a, reg[ra->reg], regrex[ra->reg], 0);
->>>>>>> b8fcae02
 }
 
 static void
@@ -2947,17 +2897,9 @@
 		*ctxt->andptr++ = 0x8d;	/* leal */
 		if(p->from.type != TYPE_ADDR)
 			ctxt->diag("asmins: Zaut sb type ADDR");
-<<<<<<< HEAD
-		p->from.type = p->from.index;
-		p->from.index = D_NONE;
-		asmand(ctxt, p, &p->from, &p->to);
-		p->from.index = p->from.type;
-		p->from.type = D_ADDR;
-=======
 		p->from.type = TYPE_MEM;
 		asmand(ctxt, p, &p->from, &p->to);
 		p->from.type = TYPE_ADDR;
->>>>>>> b8fcae02
 		break;
 
 	case Zm_o:
@@ -3032,13 +2974,8 @@
 		break;
 
 	case Zib_rp:
-<<<<<<< HEAD
-		ctxt->rexflag |= regrex[p->to.type] & (Rxb|0x40);
-		*ctxt->andptr++ = op + reg[p->to.type];
-=======
 		ctxt->rexflag |= regrex[p->to.reg] & (Rxb|0x40);
 		*ctxt->andptr++ = op + reg[p->to.reg];
->>>>>>> b8fcae02
 		*ctxt->andptr++ = vaddr(ctxt, p, &p->from, nil);
 		break;
 
@@ -3056,11 +2993,7 @@
 
 	case Zo_iw:
 		*ctxt->andptr++ = op;
-<<<<<<< HEAD
-		if(p->from.type != D_NONE){
-=======
 		if(p->from.type != TYPE_NONE){
->>>>>>> b8fcae02
 			v = vaddr(ctxt, p, &p->from, nil);
 			*ctxt->andptr++ = v;
 			*ctxt->andptr++ = v>>8;
@@ -3327,19 +3260,11 @@
 				// We certainly don't want to exchange
 				// with AX if the op is MUL or DIV.
 				*ctxt->andptr++ = 0x87;			/* xchg lhs,bx */
-<<<<<<< HEAD
-				asmando(ctxt, p, &p->from, reg[D_BX]);
-				subreg(&pp, z, D_BX);
-				doasm(ctxt, &pp);
-				*ctxt->andptr++ = 0x87;			/* xchg lhs,bx */
-				asmando(ctxt, p, &p->from, reg[D_BX]);
-=======
 				asmando(ctxt, p, &p->from, reg[REG_BX]);
 				subreg(&pp, z, REG_BX);
 				doasm(ctxt, &pp);
 				*ctxt->andptr++ = 0x87;			/* xchg lhs,bx */
 				asmando(ctxt, p, &p->from, reg[REG_BX]);
->>>>>>> b8fcae02
 			} else {
 				*ctxt->andptr++ = 0x90 + reg[z];		/* xchg lsh,ax */
 				subreg(&pp, z, REG_AX);
@@ -3352,19 +3277,11 @@
 		if(p->to.type == TYPE_REG && z >= REG_BP && z <= REG_DI) {
 			if(isax(&p->from)) {
 				*ctxt->andptr++ = 0x87;			/* xchg rhs,bx */
-<<<<<<< HEAD
-				asmando(ctxt, p, &p->to, reg[D_BX]);
-				subreg(&pp, z, D_BX);
-				doasm(ctxt, &pp);
-				*ctxt->andptr++ = 0x87;			/* xchg rhs,bx */
-				asmando(ctxt, p, &p->to, reg[D_BX]);
-=======
 				asmando(ctxt, p, &p->to, reg[REG_BX]);
 				subreg(&pp, z, REG_BX);
 				doasm(ctxt, &pp);
 				*ctxt->andptr++ = 0x87;			/* xchg rhs,bx */
 				asmando(ctxt, p, &p->to, reg[REG_BX]);
->>>>>>> b8fcae02
 			} else {
 				*ctxt->andptr++ = 0x90 + reg[z];		/* xchg rsh,ax */
 				subreg(&pp, z, REG_AX);
@@ -3402,22 +3319,14 @@
 		*ctxt->andptr++ = t[0];
 		*ctxt->andptr++ = t[1];
 		asmando(ctxt, p, &p->to, t[2]);
-<<<<<<< HEAD
-		ctxt->rexflag |= regrex[p->from.type] & (Rxr|0x40);
-=======
 		ctxt->rexflag |= regrex[p->from.reg] & (Rxr|0x40);
->>>>>>> b8fcae02
 		break;
 
 	case 4:	/* m,r - 2op */
 		*ctxt->andptr++ = t[0];
 		*ctxt->andptr++ = t[1];
 		asmando(ctxt, p, &p->from, t[2]);
-<<<<<<< HEAD
-		ctxt->rexflag |= regrex[p->to.type] & (Rxr|0x40);
-=======
 		ctxt->rexflag |= regrex[p->to.reg] & (Rxr|0x40);
->>>>>>> b8fcae02
 		break;
 
 	case 5:	/* load full pointer, trash heap */
@@ -3467,14 +3376,6 @@
 			asmandsz(ctxt, p, &p->to, reg[(int)p->from.index], regrex[(int)p->from.index], 0);
 			*ctxt->andptr++ = p->from.offset;
 			break;
-<<<<<<< HEAD
-		case D_CL:
-		case D_CX:
-			*ctxt->andptr++ = 0x0f;
-			*ctxt->andptr++ = t[1];
-			asmandsz(ctxt, p, &p->to, reg[(int)p->from.index], regrex[(int)p->from.index], 0);
-			break;
-=======
 		case TYPE_REG:
 			switch(p->from.reg) {
 			default:
@@ -3486,7 +3387,6 @@
 				asmandsz(ctxt, p, &p->to, reg[(int)p->from.index], regrex[(int)p->from.index], 0);
 				break;
 			}
->>>>>>> b8fcae02
 		}
 		break;
 	
